--- conflicted
+++ resolved
@@ -679,7 +679,6 @@
   padding: 20px 0;
 }
 
-<<<<<<< HEAD
 /* Layout for Guide pages  */
 
 body.guides-template main {
@@ -731,7 +730,8 @@
 
 body.guides-template .icon-icon-caret-down {
   background-image: url("/img/icon-caret-down.svg");
-=======
+}
+
 /* redesign styles */
 main .section.title-section {
   padding-bottom: 0;
@@ -776,5 +776,4 @@
     font-size: var(--type-heading-xxl-size);
     width: 80vw;
   }
->>>>>>> edcc26a4
 }