@font-face {
    font-family: 'Trebuchet MS';
    size-adjust: 95%;
    src: local('Trebuchet MS'),
         local('TrebuchetMS');
         font-weight: 700;
}

@font-face {
    font-family: 'Trebuchet MS';
    size-adjust: 87%;
    src: local('Trebuchet MS'),
         local('TrebuchetMS');
         font-weight: 400;
}

:root {
    /* Typography */
    --type-detail-all-weight: 700;
    --type-detail-m-size: 12px;
    --type-detail-m-lh: 15px;
    --type-detail-m-transform: uppercase;
    --type-heading-all-weight: 700;
    --type-heading-xxl-size: 44px;
    --type-heading-xxl-lh: 55px;
    --type-heading-xl-size: 2.25em;
    --type-heading-xl-lh: 45px;
    --type-heading-l-size: 28px;
    --type-heading-l-lh: 35px;
    --type-heading-m-size: 24px;
    --type-heading-m-lh: 30px;
    --type-body-l-size: 24px;
    --type-body-l-lh: 27px;
    --type-body-m-size: 20px;
    --type-body-m-lh: 1.6875;
    --type-body-s-size: 14px;
    --type-body-s-lh: 1.3875;

    /* duplicates of the above ? */
    --body-font-size-s: 14px;
    --body-font-size-m: 20px;
    --body-font-size-xs: 12px;
    --body-line-height: 1.6875;

    /* Spacing */
    --spacing-xs: 8px;
    --spacing-s: 16px;
    --spacing-m: 24px;
    --spacing-l: 48px;
    --spacing-xl: 56px;
    --spacing-xxl: 80px;

    /* Colors */
    --spectrum-blue: rgb(20 115 230);
    --highlight-gradient: linear-gradient(75deg, #DB3278, #EE732F);

    /* those (background) colors were missing */
    --color-black: #000;
    --color-gray-100: rgb(10% 10% 10%);
    --color-gray-200: rgb(20% 20% 20%);
    --color-gray-500: rgb(50% 50% 50%);
    --color-white: #fff;
    --color-info-accent: inherit;
    --color-info-accent-hover: inherit;
    --color-info-accent-down:inherit;
    --color-info-primary: inherit;
    --color-info-primary-hover: inherit;
    --color-info-primary-down: inherit;
    --color-info-secondary: inherit;
    --color-info-secondary-hover: inherit;
    --color-info-secondary-down: inherit;
    --color-info-accent-reverse: inherit;
    --color-info-accent-reverse-down: inherit;

    /* Redesign colors */
<<<<<<< HEAD
    --color-accent-blue: #6870EC;
    --color-accent-yellow: #E3FA8C;
=======
    --color-eyebrow-light: #B6B6B6;
    --color-accent-blue: #6870EC;

    /* Redesign styles */
    --image-border-radius-m: 8px;
>>>>>>> e261d8be

    /* Grid */
    --grid-mobile-container-width: 83.4%;
    --grid-desktop-container-width: 1200px;

    /* nav */
    --nav-height: 65px;

    /* Checkerboard pattern */
    --color-checkerboard-bg-border: rgb(214 213 213 / 40%);
    ;

    /* TODO: original fill grey: #EBEBEB; border grey : #d6d5d5, remove after confirming design  */
    --color-checkerboard-bg-fill: transparent; 
    --checkerboard-background: linear-gradient(var(--color-checkerboard-bg-border) 1px, transparent 1px),
    linear-gradient(90deg, var(--color-checkerboard-bg-border) 1px, transparent 1px),
    linear-gradient(45deg, var(--color-checkerboard-bg-fill) 50%, var(--color-checkerboard-bg-fill) 51%);
    --checkerboard-background-size: clamp(15px, 3vw, 25px) clamp(15px, 3vw, 25px);
}

body {
    font-family: 'Adobe Clean', adobe-clean, 'Trebuchet MS', sans-serif;
    margin: 0;
    padding-top: 65px;
    font-size: var(--type-body-m-size);
    line-height: var(--type-body-m-lh);
    display: none;
}

body.appear {
  display: unset;
}

/* Templates */
body.docs-template {
    background-color: rgb(250 250 250);
    padding-top: 128px;
}

body.docs-template main .section {
    max-width: 83.4%;
    margin: 0 auto;
}

body.docs-template ol {
    padding-left: 16px;
}

body.docs-template h1 {
  margin-top: 64px;
}

/* End Templates */

[class$="-"],
[data-block-select] {
    opacity: 0;
}

[data-block-select][data-block-loaded] {
    opacity: 1;
}

header {
    display: flex;
    position: fixed;
    top: 0;
    width: 100%;
    height: var(--nav-height);
    background-color: #FFF;
    z-index: 2;
}

header .header {
    width: 100%;
}

img {
    max-width: 100%;
    width: auto;
    height: auto;
}

/* Typography */
h1,
h2,
h3,
h4,
h5,
h6 {
    font-weight: 700;
    margin: 0;
    scroll-margin: calc(var(--nav-height) + 1em);
}

h1 strong,
h2 strong,
h3 strong,
h4 strong,
h5 strong,
h6 strong {
    font-weight: 900;
}

/* Heading XXL */
h1 u {
  font-size: 45px;
  line-height: 1.3;
  text-decoration: none;
}

/* Heading XL */
h1 {
  font-size: 38px;
  line-height: 1.3;
  margin-bottom: 20px;
}

/* Heading L */
h2 {
  font-size: 32px;
  line-height: 1.3;
  font-weight: normal;
}

/* Heading M */
h3 {
  font-size: var(--type-heading-m-size);
  line-height: var(--type-heading-m-lh);
}


@media (min-width: 900px) {
  /* Heading XXL */
  h1 u {
    font-size: 60px;
  }

  /* Heading XL */
  h1 {
    font-size: 45px;
  }

  /* Heading L */
  h2 {
    font-size: 38px;
  }

  /* Heading M */
  h3 {
    font-size: var(--type-heading-m-size);
  }

}


/* Themes */
.dark {
    color: white;
}

/* Utilities */
.hidden {
    display: none;
}

em a {
  color: black;
  border: 2px solid;
  background-color: transparent;
  border-radius: 16px;
  display: inline-block;
  line-height: 28px;
  padding: 0 14px;
  text-decoration: none;
  font-size: 14px;
  font-style: normal;
  cursor: pointer;
}

/* Primary button over background */

.dark em a {
    color: #FFF;
}

strong a {
    background: rgb(20 115 230);
    color: white;
    border-radius: 16px;
    font-size: 14px;
    line-height: 32px;
    padding: 0 16px;
    border: none;
    flex: 0 1 auto;
    font-weight: 400;
    text-decoration: none;
    display: inline-block;
    cursor: pointer;
}

pre {
  overflow-x: scroll;
  background-color: #eee;
  padding: 2rem;
}

code {
  border: 1px solid #888;
  background-color: #eee;
  padding: 0 4px;
  border-radius: 4px;
}

pre code {
  border: unset;
}

/* Icon on button */

em a img,
strong a img {
  position: relative;
  height: 24px;
  left: -6px;
  float: left;
}

/* buttons */

a.button:any-link {
    text-decoration: none;
    border-radius: 25px;
    padding: 5px 1.2em 6px;
    text-align: center;
    font-size: var(--body-font-size-s);
    font-style: normal;
    font-weight: 600;
    line-height: var(--body-line-height);
    cursor: pointer;
    transition: background-color .3s, color .3s, border .3s;
    border-width: 2px;
    border-style: solid;
    margin: 10px;
    white-space: nowrap;
    overflow: hidden;
    text-overflow: ellipsis;
    display: inline-block;
  }

  a.button.xlarge:any-link {
    padding: 13px 1.5em;
    border-radius: 27px;
    font-size: var(--body-font-size-m);
  }

  a.button.large:any-link {
    padding: 10px 1.5em;
    border-radius: 22px;
  }

  a.button.small:any-link {
    padding: 4px 1em;
    border-radius: 15px;
    font-size: var(--body-font-size-xs);
  }

  a.button:any-link,
  a.button.accent:any-link,
  a.button.primary-cta:any-link {
    color: var(--color-white);
    background-color: var(--color-info-accent);
    border-color: var(--color-info-accent);
  }

  a.button:any-link:hover,
  a.button.accent:any-link:hover,
  a.button.primary-cta:any-link:hover {
    background-color: var(--color-info-accent-hover);
    border-color: var(--color-info-accent-hover);
  }

  a.button:any-link:active,
  a.button.accent:any-link:active,
  a.button.primary-cta:any-link:active {
    background-color: var(--color-info-accent-down);
    border-color: var(--color-info-accent-down);
  }

  a.button:focus,
  a.button.accent:focus,
  a.button.primary-cta:focus {
    background-color: var(--color-info-accent-hover);
    border-color: var(--color-info-accent-hover);
    color: var(--color-white);
    outline: none;
    box-shadow:
      0 0 0 2px var(--color-white),
      0 0 0 4px var(--color-info-accent-hover);
  }

  a.button.primary:any-link {
    color: var(--color-white);
    background-color: var(--color-info-primary);
    border-color: var(--color-info-primary);
  }

  a.button.primary:any-link:hover {
    background-color: var(--color-info-primary-hover);
    border-color: var(--color-info-primary-hover);
  }

  a.button.primary:any-link:active {
    background-color: var(--color-info-primary-down);
    border-color: var(--color-info-primary-down);
  }

  a.button.primary:focus,
  a.button.primary.reverse:focus {
    background-color: var(--color-info-primary-hover);
    border-color: var(--color-info-primary-hover);
    color: var(--color-white);
  }

  a.button.secondary:any-link {
    color: var(--color-black);
    background-color: var(--color-info-secondary);
    border-color: var(--color-info-secondary);
  }

  a.button.secondary:any-link:hover {
    background-color: var(--color-info-secondary-hover);
    border-color: var(--color-info-secondary-hover);
  }

  a.button.secondary:any-link:active {
    background-color: var(--color-info-secondary-down);
    border-color: var(--color-info-secondary-down);
  }

  a.button.secondary:focus {
    background-color: var(--color-gray-500);
    border-color: var(--color-gray-500);
    color: var(--color-white);
  }

  a.button.reverse:any-link {
    color: var(--color-black);
    background-color: var(--color-white);
  }

  a.button.reverse:any-link:hover {
    background-color: var(--color-info-secondary-hover)
  }

  a.button.reverse:any-link:active {
    background-color: var(--color-info-secondary-down)
  }

  a.button.reverse:focus,
  a.button.reverse.accent:any-link:focus,
  a.button.reverse.primary-cta:any-link:focus {
    background-color: var(--color-info-accent-hover);
    border-color: var(--color-info-accent-hover);
    color: var(--color-white);
  }

  a.button.reverse.accent:any-link,
  a.button.reverse.primary-cta:any-link {
    color: var(--color-info-accent)
  }

  a.button.reverse.accent:any-link:hover,
  a.button.reverse.primary-cta:any-link:hover {
    background-color: var(--color-info-accent-reverse);
  }

  a.button.reverse.accent:any-link:active,
  a.button.reverse.primary-cta:any-link:active {
    background-color: var(--color-info-accent-reverse-down);
  }

  a.button.dark:any-link {
    color: var(--color-black);
    background-color: var(--color-white);
    border-color: var(--color-white);
  }

  a.button.dark:any-link:hover {
    color: var(--color-black);
    background-color: var(--color-gray-100);
    border-color: var(--color-gray-100);
  }

  a.button.dark:any-link:active {
    color: var(--color-black);
    background-color: var(--color-gray-200);
    border-color: var(--color-gray-200);
  }

  a.button.dark:any-link:focus {
    box-shadow:
      0 0 0 2px var(--color-info-accent),
      0 0 0 4px var(--color-white);
  }

  a.button.dark.reverse:any-link {
    color: var(--color-white);
    background-color: transparent;
    border-color: var(--color-white);
  }

  a.button.dark.reverse:any-link:hover {
    color: var(--color-white);
    background-color: rgb(0 0 0 / 10%);
    border-color: var(--color-gray-100);
  }

  a.button.dark.reverse:any-link:active {
    color: var(--color-white);
    background-color: rgb(0 0 0 / 20%);
    border-color: var(--color-gray-200);
  }

  a.button.dark.reverse:any-link:focus {
    background-color: var(--color-white);
    border-color: var(--color-white);
    color: var(--color-info-accent-hover);
  }

  a.button > svg {
    float: left;
    display: inline;
    width: 20px;
    height: 20px;
    margin: 8px 8px 8px 0;
    fill: currentcolor;
    color: currentcolor;
  }

  a.button > svg > use {
    fill: currentcolor;
    color: currentcolor;
  }

p.button-container > a.button {
    margin-left: 0;
}

main {
  min-height: calc(100vh - 264px);
}

main p em strong, main p strong em {
  background-color: #FE833F;
  padding: 0 10px;
  display: inline-block;
}

main table,
main table th,
main table tr,
main table td {
  border-collapse: collapse;
  border-spacing: 0;
  text-align: left;
}

main table th {
  border-bottom: 1px solid currentcolor;
}

main table td {
  vertical-align: top;
}

main table p,
main table pre {
  margin: 0;
  padding: 0.5em;
  background-color: transparent;
}

/* section styling */

main .section {
    padding: 4rem 0;
    text-align: center;
}

.default-content-wrapper, .quote-wrapper {
    max-width: 900px;
    margin: auto;
}



main .section ul {
    text-align: left;
}

main .section:empty {
    display: none;
}

.docs-template main .section {
    text-align: left;
}


.block {
    text-align: left;
}

main .section.highlight {
    background: var(--highlight-gradient);
    color: white;
}

main .section.dark {
    background: #444;
    color: white;
}

main .section.light {
    background: #eee;
}

/* Above the fold */

main .section[data-section-status='loading'], main .section[data-section-status='initialized'] {
    display: none;
}

body.no-header-template {
    padding: 0;
}

.no-header-template header {
    display: none;
}

body.docs-template main .section.light,
body.docs-template main .section.dark {
  max-width: unset;
  margin: 0;
}

body.docs-template main .section.dark {
  max-width: unset;
  margin: 0;
}

body.docs-template main .section.light .default-content-wrapper,
body.docs-template main .section.dark .default-content-wrapper {
  margin: auto;
  max-width: 1200px;
  padding: 16px;
  box-sizing: border-box;
}

body.docs-template main a.anchor-link:any-link {
  position: relative;
  text-decoration: none;
  color: currentcolor;
  transition: color 0.2s;
}

body.docs-template main a.anchor-link:any-link::before {
  content: "#";
  position: absolute;
  left: -1.5rem;
  opacity: 0.2;
}

body.docs-template main a.anchor-link:hover::before {
  text-decoration: none;
  opacity: 1;
}

body.docs-template main a.anchor-link.anchor-link-copied {
  color: green;
}

@media screen and (min-width: 900px) {
    body.docs-template main .section {
        max-width: 800px;
        margin: auto;
    }

    main {
      min-height: calc(100vh - 216px);
    }

    body.no-header-template main {
      min-height: calc(100vh - 88px);
    }
}

.docs-template a.button.accent:any-link {
  background-color: var(--spectrum-blue);
  border-color: var(--spectrum-blue);
}

main .section.separator
{
  margin: auto;
  width: 60%;
  border-top: 2px solid #ccc;
  padding: 20px 0;
}

/* Layout for Guide pages  */

body.guides-template main {
  display: flex;
  flex-wrap: wrap;
  justify-content: center;
}

body.guides-template .section {
  box-sizing: border-box;
}

body.guides-template main .section.heading {
  width: 100%;
}

body.guides-template main .section.content {
  max-width: 1200px;
  width: 100%;
  height: 100%;
}

@media screen and (min-width: 900px) {
  body.guides-template main .section.content {
    display: flex;
    height: auto;
  }

  body.guides-template main .section.content .default-content-wrapper {
    margin-left: 32px;
  }
}

body.guides-template main .section.content .default-content-wrapper {
  width: 100%;
  height: 100%;
  background-color: #eee;
}

body.guides-template .icon-icon-caret-right,
body.guides-template .icon-icon-caret-down {
  width: 20px;
  height: 20px;
}

body.guides-template .icon-icon-caret-right {
  background-image: url("/img/icon-caret-right.svg");
}

body.guides-template .icon-icon-caret-down {
  background-image: url("/img/icon-caret-down.svg");
}

/* redesign styles */
main .section.title-section {
  padding-bottom: 0;
}

main .section.title-section h2 {
  display: flex;
  align-items: center;
  justify-content: center;
  color: var(--color-eyebrow-light);
  font-size: var(--type-body-s-size);
  text-transform: uppercase;
  line-height: 1.25;
  font-style: normal;
  font-weight: 700;
  padding-bottom: var(--spacing-s);
}

main .section.title-section h3 {
  font-size: var(--type-heading-l-size);
  font-weight: 500;
  text-transform: capitalize;
  line-height: 1.25;
  letter-spacing: -0.04em;
  width: 60vw;
  max-width: 500px;
  margin: 0 auto;
}

main .section.title-section span {
  display: grid;
  place-items: center;
  margin-right: var(--spacing-xs);
}

@media screen and (min-width: 600px){
  main .section.title-section h2 {
    font-size: var(--type-body-m-size);
  }

  main .section.title-section h3 {
    font-size: var(--type-heading-xxl-size);
    width: 80vw;
  }
}<|MERGE_RESOLUTION|>--- conflicted
+++ resolved
@@ -73,16 +73,12 @@
     --color-info-accent-reverse-down: inherit;
 
     /* Redesign colors */
-<<<<<<< HEAD
     --color-accent-blue: #6870EC;
     --color-accent-yellow: #E3FA8C;
-=======
     --color-eyebrow-light: #B6B6B6;
-    --color-accent-blue: #6870EC;
 
     /* Redesign styles */
     --image-border-radius-m: 8px;
->>>>>>> e261d8be
 
     /* Grid */
     --grid-mobile-container-width: 83.4%;
