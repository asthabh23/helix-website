--- conflicted
+++ resolved
@@ -174,18 +174,11 @@
     /* animation & transition */
     --cubic-bezier-1: cubic-bezier(0.802, 0, 0.2, 1);
     --cubic-bezier-2: cubic-bezier(0.23, 1, 0.32, 1);
-<<<<<<< HEAD
     --transition-cubic-bezier-1: all .4s var(--cubic-bezier-2);
     --transition-ease-in-out: all .4s ease-in-out;
     --fade-transition: all .6s var(--cubic-bezier-1);
     --slide-text-transition: all .8s var(--cubic-bezier-1);
     --slide-reveal-transition-slow: all 1s var(--cubic-bezier-1);
-=======
-    --transition-ease-in-out: all 0.4s ease-in-out;
-    --fade-transition: all 0.6s var(--cubic-bezier-1);
-    --slide-text-transition: all 1s var(--cubic-bezier-1);
-    --slide-reveal-transition-slow: all 1.4s var(--cubic-bezier-1);
->>>>>>> d7c6c532
 
     /* clip-paths */
     --circular-1-clip-path-init: circle(50% at 0 50%);
