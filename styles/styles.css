--- conflicted
+++ resolved
@@ -963,12 +963,7 @@
   height: auto;
   object-fit: cover;
   aspect-ratio: 16 / 9;
-<<<<<<< HEAD
-  object-fit: cover;
   border-radius: var(--image-border-radius-l);
-=======
-  border-radius: 20px;
->>>>>>> 80e6f476
 }
 
 /* for guides-template with hero section (.heading), like documentation category page */
