@font-face {
    font-family: 'Trebuchet MS';
    font-weight: 700;
    size-adjust: 95%;
    src: local('Trebuchet MS'),
         local('TrebuchetMS');
}

@font-face {
    font-family: 'Trebuchet MS';
    font-weight: 400;
    size-adjust: 87%;
    src: local('Trebuchet MS'),
         local('TrebuchetMS');    
}

:root {
    /* Fonts */
    --body-font-family: 'Adobe Clean', adobe-clean, 'Trebuchet MS', sans-serif;

    /* Headings (Consonant) */
    --type-heading-all-weight: 700;
    --type-heading-xxxl-size: 44px;
    --type-heading-xxxl-lh: 1;
    --type-heading-xxl-size: 36px;
    --type-heading-xxl-lh: 1;
    --type-heading-xl-size: 28px;
    --type-heading-xl-lh: 35px;
    --type-heading-l-size: 24px;
    --type-heading-l-lh: 30px;
    --type-heading-m-size: 20px;
    --type-heading-m-lh: 25px;
    --type-heading-s-size: 16px;
    --type-heading-s-lh: 20px;
    --type-heading-xs-size: 18px;
    --type-heading-xs-lh: 22px;

    /* Body (Consonant) */
    --type-body-l-size: 20px;
    --type-body-l-lh: 30px;
    --type-body-m-size: 18px;
    --type-body-m-lh: 27px;
    --type-body-s-size: 16px;
    --type-body-s-lh: 1.5;
    --type-body-xs-size: 14px;
    --type-body-xs-lh: 21px;
    --type-body-xxs-size: 12px;
    --type-body-xxs-lh: 1.5;
    --type-body-xxxs-lh: 15px;

    /* Detail (Consonant) */
    --type-detail-all-weight: 700;
    --type-detail-m-transform: uppercase;
    --type-detail-xl-size: 20px;
    --type-detail-xl-lh: 1.75;
    --type-detail-l-size: 16px;
    --type-detail-l-lh: 1.5;
    --type-detail-m-size: 12px;
    --type-detail-m-lh: 15px;
    
    /* Button */
    --body-line-height: 1.6875;

    /* Spacing (Consonant) */
    --spacing-xxxs: 4px;
    --spacing-xxs: 8px;
    --spacing-xs: 16px;
    --spacing-s: 24px;
    --spacing-m: 32px;
    --spacing-ml: 40px; 
    --spacing-l: 48px;
    --spacing-xl: 56px;
    --spacing-xxl: 80px;
    --spacing-xxxl: 104px;

    /* Colors */
    --spectrum-blue: #1473E6;
    --highlight-gradient: linear-gradient(75deg, #DB3278, #EE732F);

    /* those (background) colors were missing */
    --color-black: #000;
    --color-gray-100: rgb(10% 10% 10%);
    --color-gray-200: rgb(20% 20% 20%);
    --color-gray-500: rgb(50% 50% 50%);
    --color-white: #fff;
    --color-info-accent: inherit;
    --color-info-accent-hover: inherit;
    --color-info-accent-down:inherit;
    --color-info-primary: inherit;
    --color-info-primary-hover: inherit;
    --color-info-primary-down: inherit;
    --color-info-secondary: inherit;
    --color-info-secondary-hover: inherit;
    --color-info-secondary-down: inherit;
    --color-info-accent-reverse: inherit;
    --color-info-accent-reverse-down: inherit;

    /* Redesign colors */
    --color-font-grey: #2C2C2C;
    --color-eyebrow-light-grey: #444;
    --color-eyebrow-highlight: #6870EC;
    --color-accent-blue: #6870EC;
    --color-accent-highlight-yellow: #E3FA8C;
    --color-accent-pink-bg: #F0B2F2;
    --color-accent-pink-content: #98009D;
    --color-accent-purple-bg: #6870EC;
    --color-accent-purple-content: #E2E4FF;
    --color-accent-lightgreen-bg: #E1FA82;
    --color-accent-lightgreen-content: #6B8700;
    --color-accent-yellow-bg: #F5E66B;
    --color-accent-yellow-content: #9F8000;

    /* background colors */
    --bg-color-lightgrey: #F8F8F8;
    --bg-color-grey: #E8E8E8;
    --bg-color-grey-2: #D6D6D6;
  
    /* Grid / container width -- 600px, 900px, TODO: update on all responsive section */
    --grid-mobile-container-width: 88%;
    --grid-tablet-container-width: 83%;
    --grid-laptop-container-width: 90%;
    --grid-desktop-container-width: 1200px;

    /* header navbar */
    --header-container-width: 1440px;
    --header-container-tablet-x-padding: 24px;
    --header-container-desktop-x-padding: 20px;

    /* Border-radius */
    --input-border-radius: 4px;
    --image-border-radius-m: 8px;
    --image-border-radius-l: 16px;
    --card-border-radius-l: 12px;

    /* nav */
    --nav-height: 65px;

    /* Checkerboard pattern */
    --color-checkerboard-bg-border: rgb(214 213 213 / 40%);
    --color-checkerboard-bg-fill: transparent; 
    --checkerboard-background: linear-gradient(var(--color-checkerboard-bg-border) 1px, transparent 1px),
    linear-gradient(90deg, var(--color-checkerboard-bg-border) 1px, transparent 1px),
    linear-gradient(45deg, var(--color-checkerboard-bg-fill) 50%, var(--color-checkerboard-bg-fill) 51%);
    --checkerboard-background-size: clamp(15px, 3vw, 25px) clamp(15px, 3vw, 25px);

    /* z-index */
    --sidebar-z-index: 9998;
    --nav-z-index: 9999;

    /* colorful tags */
    --circular-icon-tag-size: 30px;
    --circular-number-tag-size: 60px;

    /* drop-shadow */
    --image-filter-drop-shadow-small: drop-shadow(10px 25px 50px rgba(0 0 0 / 10%));

    /* guide-templates */
    --side-navigation-bar-gap: var(--spacing-s);
}

/* desktop variables */
@media (min-width: 900px) {
  :root {
    /* Headings (Consonant) */
    --type-heading-all-weight: 700;
    --type-heading-xxxl-size: clamp(60px, 4.2vw, 80px);
    --type-heading-xxxl-lh: 0.9;
    --type-heading-xxl-size: 44px;
    --type-heading-xxl-lh: 1;
    --type-heading-xl-size: 36px;
    --type-heading-xl-lh: 45px;
    --type-heading-l-size: 28px;
    --type-heading-l-lh: 35px;
    --type-heading-m-size: 24px;
    --type-heading-m-lh: 30px;
    --type-heading-s-size: 20px;
    --type-heading-s-lh: 25px;
    --type-heading-xs-size: 18px;
    --type-heading-xs-lh: 22px;

    /* colorful tags */
    --circular-icon-tag-size: 50px;
    --circular-number-tag-size: 60px;

    /* Border-radius */
    --card-border-radius-l: 24px;

    /* guide-templates */
    --side-navigation-bar-gap: var(--spacing-l);
  }
}

@media (min-width: 1250px) {
  :root {
    /* guide-templates */
    --side-navigation-bar-gap: var(--spacing-xxl);
  }
}

* {
  box-sizing: border-box;
}

a, button {
  -webkit-tap-highlight-color: transparent;
  outline: none;
}

body {
    font-family: var(--body-font-family);
    margin: 0;
    padding-top: var(--nav-height);
    font-size: var(--type-body-l-size);
    line-height: var(--type-body-l-lh);
    display: none;
}

body.appear {
  display: unset;
}

/* block style for container width, max-width */
.block.contained,
.section.content > div,
.default-content-wrapper {
  max-width: var(--grid-mobile-container-width);
  margin-left: auto;
  margin-right: auto;
}

@media screen and (min-width: 600px) {
  .block.contained,
  .section.content > div,
  .default-content-wrapper {
    max-width: var(--grid-tablet-container-width);
  }
}

@media screen and (min-width: 900px) {
  .block.contained,
  .default-content-wrapper,
  .side-navigation-wrapper.expand {
    max-width: 90%;
  }

  .section.content > div,
  .results-wrapper.open {
    max-width: 100%;
    padding-left: clamp(5%, 2vw, var(--spacing-xxl));
    margin-right: 0;
  }
}

@media screen and (min-width: 1250px) {
  .block.contained,
  .section.content > div,
  .default-content-wrapper,
  .side-navigation-wrapper.expand {
    max-width: var(--grid-desktop-container-width);
  }
}

/* Templates */
body.docs-template {
    background-color: rgb(250 250 250);
    padding-top: 128px;
}

body.docs-template main .section {
    max-width: 83.4%;
    margin: 0 auto;
}

body.docs-template ol {
    padding-left: 16px;
}

body.docs-template h1 {
  margin-top: 64px;
}

/* End Templates */

[class$="-"],
[data-block-select] {
    opacity: 0;
}

[data-block-select][data-block-loaded] {
    opacity: 1;
}

header {
    display: flex;
    position: fixed;
    top: 0;
    width: 100%;
    height: var(--nav-height);
    background-color: #FFF;
    z-index: var(--nav-z-index);
}

header .header {
    width: 100%;
}

img {
    max-width: 100%;
    width: auto;
    height: auto;
}

/* Typography */
h1,
h2,
h3,
h4,
h5,
h6 {
    font-weight: 700;
    margin: 0;
    scroll-margin: calc(var(--nav-height) + 1em);
}

h1,
h2,
h3 {
  font-weight: 900;
  letter-spacing: -0.04em;
}

h1 strong,
h2 strong,
h3 strong,
h4 strong,
h5 strong,
h6 strong {
    font-weight: 900;
}

/* Heading XXL */
h1 u {
  font-size: 45px;
  line-height: 1.3;
  text-decoration: none;
}

/* Heading XXL */
h1 {
  font-size: var(--type-heading-xxl-size);
  line-height: 1;
  margin-bottom: 20px;
}

/* Heading XL */
h2 {
  font-size: var(--type-heading-xxl-size);
  line-height: 1;
}

/* Heading M */
h3 {
  font-size: var(--type-heading-m-size);
  line-height: var(--type-heading-m-lh);
}


@media (min-width: 900px) {
  /* Heading XXL */
  h1 u {
    font-size: 60px;
  }
}


/* Themes */
.dark {
    color: white;
}

/* Utilities */
.hidden {
    display: none;
}

em a {
  color: black;
  border: 2px solid;
  background-color: transparent;
  border-radius: 16px;
  display: inline-block;
  line-height: 28px;
  padding: 0 14px;
  text-decoration: none;
  font-size: 14px;
  font-style: normal;
  cursor: pointer;
}

/* Primary button over background */

.dark em a {
    color: #FFF;
}

strong a {
    background: rgb(20 115 230);
    color: white;
    border-radius: 16px;
    font-size: 14px;
    line-height: 32px;
    padding: 0 16px;
    border: none;
    flex: 0 1 auto;
    font-weight: 400;
    text-decoration: none;
    display: inline-block;
    cursor: pointer;
}

pre {
  overflow-x: scroll;
  background-color: #eee;
  padding: 2rem;
}

code {
  border: 1px solid #888;
  background-color: #eee;
  padding: 0 4px;
  border-radius: 4px;
}

pre code {
  border: unset;
}

/* Icon on button */

em a img,
strong a img {
  position: relative;
  height: 24px;
  left: -6px;
  float: left;
}

/* buttons */

a.button:any-link {
    text-decoration: none;
    border-radius: 25px;
    padding: 5px 1.2em 6px;
    text-align: center;
    font-size: var(--type-body-xs-size);
    font-style: normal;
    font-weight: 600;
    line-height: var(--body-line-height);
    cursor: pointer;
    transition: background-color .3s, color .3s, border .3s;
    border-width: 2px;
    border-style: solid;
    margin: 10px;
    white-space: nowrap;
    overflow: hidden;
    text-overflow: ellipsis;
    display: inline-block;
    height: fit-content;
  }

  a.button.xlarge:any-link {
    padding: 13px 1.5em;
    border-radius: 27px;
    font-size: var(--type-body-l-size);
  }

  a.button.large:any-link {
    padding: 8px 1.5em;
    border-radius: 100px;
  }

  a.button.small:any-link {
    padding: 4px 1em;
    border-radius: 15px;
    font-size: var(--type-body-xxs-size);
  }

  a.button:any-link,
  a.button.accent:any-link,
  a.button.primary-cta:any-link {
    color: var(--color-white);
    background-color: var(--color-info-accent);
    border-color: var(--color-info-accent);
  }

  a.button:any-link:hover,
  a.button.accent:any-link:hover,
  a.button.primary-cta:any-link:hover {
    background-color: var(--color-info-accent-hover);
    border-color: var(--color-info-accent-hover);
  }

  a.button:any-link:active,
  a.button.accent:any-link:active,
  a.button.primary-cta:any-link:active {
    background-color: var(--color-info-accent-down);
    border-color: var(--color-info-accent-down);
  }

  a.button:focus,
  a.button.accent:focus,
  a.button.primary-cta:focus {
    background-color: var(--color-info-accent-hover);
    border-color: var(--color-info-accent-hover);
    color: var(--color-white);
    outline: none;
    box-shadow:
      0 0 0 2px var(--color-white),
      0 0 0 4px var(--color-info-accent-hover);
  }

  a.button.primary:any-link {
    color: var(--color-white);
    background-color: var(--color-info-primary);
    border-color: var(--color-info-primary);
  }

  a.button.primary:any-link:hover {
    background-color: var(--color-info-primary-hover);
    border-color: var(--color-info-primary-hover);
  }

  a.button.primary:any-link:active {
    background-color: var(--color-info-primary-down);
    border-color: var(--color-info-primary-down);
  }

  a.button.primary:focus,
  a.button.primary.reverse:focus {
    background-color: var(--color-info-primary-hover);
    border-color: var(--color-info-primary-hover);
    color: var(--color-white);
  }

  a.button.secondary:any-link {
    color: var(--color-black);
    background-color: var(--color-info-secondary);
    border-color: var(--color-info-secondary);
  }

  a.button.secondary:any-link:hover {
    background-color: var(--color-info-secondary-hover);
    border-color: var(--color-info-secondary-hover);
  }

  a.button.secondary:any-link:active {
    background-color: var(--color-info-secondary-down);
    border-color: var(--color-info-secondary-down);
  }

  a.button.secondary:focus {
    background-color: var(--color-gray-500);
    border-color: var(--color-gray-500);
    color: var(--color-white);
  }

  a.button.reverse:any-link {
    color: var(--color-black);
    background-color: var(--color-white);
  }

  a.button.reverse:any-link:hover {
    background-color: var(--color-info-secondary-hover)
  }

  a.button.reverse:any-link:active {
    background-color: var(--color-info-secondary-down)
  }

  a.button.reverse:focus,
  a.button.reverse.accent:any-link:focus,
  a.button.reverse.primary-cta:any-link:focus {
    background-color: var(--color-info-accent-hover);
    border-color: var(--color-info-accent-hover);
    color: var(--color-white);
  }

  a.button.reverse.accent:any-link,
  a.button.reverse.primary-cta:any-link {
    color: var(--color-info-accent)
  }

  a.button.reverse.accent:any-link:hover,
  a.button.reverse.primary-cta:any-link:hover {
    background-color: var(--color-info-accent-reverse);
  }

  a.button.reverse.accent:any-link:active,
  a.button.reverse.primary-cta:any-link:active {
    background-color: var(--color-info-accent-reverse-down);
  }

  a.button.dark:any-link {
    color: var(--color-black);
    background-color: var(--color-white);
    border-color: var(--color-white);
  }

  a.button.dark:any-link:hover {
    color: var(--color-black);
    background-color: var(--color-gray-100);
    border-color: var(--color-gray-100);
  }

  a.button.dark:any-link:active {
    color: var(--color-black);
    background-color: var(--color-gray-200);
    border-color: var(--color-gray-200);
  }

  a.button.dark:any-link:focus {
    box-shadow:
      0 0 0 2px var(--color-info-accent),
      0 0 0 4px var(--color-white);
  }

  a.button.dark.reverse:any-link {
    color: var(--color-white);
    background-color: transparent;
    border-color: var(--color-white);
  }

  a.button.dark.reverse:any-link:hover {
    color: var(--color-white);
    background-color: rgb(0 0 0 / 10%);
    border-color: var(--color-gray-100);
  }

  a.button.dark.reverse:any-link:active {
    color: var(--color-white);
    background-color: rgb(0 0 0 / 20%);
    border-color: var(--color-gray-200);
  }

  a.button.dark.reverse:any-link:focus {
    background-color: var(--color-white);
    border-color: var(--color-white);
    color: var(--color-info-accent-hover);
  }

  a.button > svg {
    float: left;
    display: inline;
    width: 20px;
    height: 20px;
    margin: 8px 8px 8px 0;
    fill: currentcolor;
    color: currentcolor;
  }

  a.button > svg > use {
    fill: currentcolor;
    color: currentcolor;
  }

p.button-container > a.button {
    margin-left: 0;
}

main {
  min-height: calc(100vh - 264px);
}

main p em strong, main p strong em {
  background-color: #FE833F;
  padding: 0 10px;
  display: inline-block;
}

main table,
main table th,
main table tr,
main table td {
  border-collapse: collapse;
  border-spacing: 0;
  text-align: left;
}

main table th {
  border-bottom: 1px solid currentcolor;
}

main table td {
  vertical-align: top;
}

main table p,
main table pre {
  margin: 0;
  padding: 0.5em;
  background-color: transparent;
}

/* section styling */

main .section {
    padding: 4rem 0;
}

.quote-wrapper {
    max-width: 900px;
    margin: auto;
}



main .section ul {
    text-align: left;
}

main .section:empty {
    display: none;
}

.docs-template main .section {
    text-align: left;
}


.block {
    text-align: left;
}

main .section.highlight {
    background: var(--highlight-gradient);
    color: white;
}

main .section.dark {
    background: #444;
    color: white;
}

main .section.light {
    background: #eee;
}

/* Above the fold */

main .section[data-section-status='loading'], main .section[data-section-status='initialized'] {
    display: none;
}

body.no-header-template {
    padding: 0;
}

.no-header-template header {
    display: none;
}

/* docs template */
body.docs-template main .section.light,
body.docs-template main .section.dark {
  max-width: unset;
  margin: 0;
}

body.docs-template main .section.dark {
  max-width: unset;
  margin: 0;
}

body.docs-template main .section.light .default-content-wrapper,
body.docs-template main .section.dark .default-content-wrapper {
  margin: auto;
  max-width: 1200px;
  padding: 16px;
  box-sizing: border-box;
}

body.docs-template main a.anchor-link:any-link {
  position: relative;
  text-decoration: none;
  color: currentcolor;
  transition: color 0.2s;
}

body.docs-template main a.anchor-link:any-link::before {
  content: "#";
  position: absolute;
  left: -1.5rem;
  opacity: 0.2;
}

body.docs-template main a.anchor-link:hover::before {
  text-decoration: none;
  opacity: 1;
}

body.docs-template main a.anchor-link.anchor-link-copied {
  color: green;
}

/* Documentation page styles */
body.docs-template main h1,
body.guides-template main h1 {
  font-size: var(--type-heading-xxl-size);
  line-height: var(--type-heading-xxl-lh);
  margin-bottom: var(--spacing-ml);
}

body.docs-template main h2,
body.guides-template main h2 {
  font-size: var(--type-heading-xl-size);
  line-height: var(--type-heading-xl-lh);
  margin-bottom: var(--spacing-s);
}

body.docs-template main h3,
body.guides-template main h3 {
  font-size: var(--type-heading-m-size);
  line-height: var(--type-heading-m-lh);
  margin-bottom: var(--spacing-s);
}

body.docs-template main p {
  font-size: var(--type-body-l-size);
  line-height: var(--type-body-l-lh);
  margin-bottom: var(--spacing-s);
}

@media screen and (min-width: 900px) {
    body.docs-template main .section {
        max-width: 800px;
        margin: auto;
    }

    main {
      min-height: calc(100vh - 216px);
    }

    body.no-header-template main {
      min-height: calc(100vh - 88px);
    }

    body.docs-template main h1,
    body.guides-template main h1 {
      line-height: 55px;
      margin-top: var(--spacing-s);
      margin-bottom: var(--spacing-ml);
    }

    /* TODO: remove after confirming with design
    body.guides-template main.without-full-width-hero {
      padding-top: var(--spacing-m);
    } */
}

body.guides-template main.without-full-width-hero {
  min-height: 900px;
} 

.docs-template a.button.accent:any-link {
  background-color: var(--spectrum-blue);
  border-color: var(--spectrum-blue);
}

main .section.separator
{
  margin: auto;
  width: 60%;
  border-top: 2px solid #ccc;
  padding: 20px 0;
}

/* Layout for Guide pages  */

body.guides-template {
  display: block;
}

body.guides-template .section {
  box-sizing: border-box;
}

body.guides-template main .section.heading {
  width: 100%;
  padding-top: 0;
  padding-bottom: 0;
}

body.guides-template main .section.content {
  max-width: 1200px;
  width: 100%;
  height: 100%;
  padding-top: 0;
  padding-bottom: var(--spacing-xl);
}

body.guides-template main h2, 
body.guides-template main h3, 
body.guides-template main h4, 
body.guides-template main h5, 
body.guides-template main h6 {
  font-weight: 700;
  margin-top: var(--spacing-s);
}

body.guides-template main p,
body.guides-template main li,
body.guides-template main a {
  color: var(--color-black);
  font-size: var(--type-body-s-size);
  line-height: var(--type-body-s-lh);
}

/* guide template - content side styles */
body.guides-template .default-content-wrapper li {
  margin-bottom: 1em;
  padding-inline-start: 0.5em;
}

body.guides-template .default-content-wrapper ul {
  margin-bottom: 2em;
  padding-inline-start: 1.5em;
}

/* for SEO tap target */
body.guides-template .default-content-wrapper ul > li > a {
  margin-bottom: 1em;
}

/* break long link </a> into separate lines, not overflowing */
body.guides-template .default-content-wrapper a {
  overflow-wrap: break-word;
}

body.guides-template main .default-content-wrapper > :first-of-type:not(.guides-back-btn) {
  margin-top: 0;
}

/* for guides-template without hero section (.heading), like documentation detail page */

body.guides-template main.without-full-width-hero .default-content-wrapper h1 {
  margin-top: var(--spacing-s);
}

body.guides-template main.without-full-width-hero .default-content-wrapper h2,
body.guides-template main.without-full-width-hero .default-content-wrapper h3 {
  letter-spacing: 0;
}

body.guides-template main.without-full-width-hero .default-content-wrapper img:first-of-type {
  width: 100%;
  height: auto;
  object-fit: cover;
  aspect-ratio: 16 / 9;
  border-radius: 20px;
}

/* for guides-template with hero section (.heading), like documentation category page */

body.guides-template main.has-full-width-hero .section.heading  {
  padding-bottom: var(--spacing-xs);
}

body.guides-template main.has-full-width-hero .default-content-wrapper h2 {
  font-weight: 900;
}

body.guides-template main.has-full-width-hero .card-list-wrapper {
  margin-bottom: var(--spacing-m);
}

/* guides-template back button on documentation detail pages */
body.guides-template .guides-back-btn {
  margin: var(--spacing-s) 0;
  display: flex;
  align-items: center;
}

body.guides-template .guides-back-btn a {
  text-decoration: none;
}

body.guides-template .guides-back-btn span {
  margin-right: var(--spacing-xxs);
}

@media screen and (min-width: 768px) {
  body.guides-template main.has-full-width-hero .section.heading  {
    padding-bottom: var(--spacing-s);
  }
}

@media screen and (min-width: 900px) {
  body.guides-template main {
    display: flex;
    flex-wrap: wrap;
    justify-content: center;
    height: auto;
    padding-bottom: var(--spacing-xxxl);
  }

  body.guides-template main .section.content {
    width: calc(100% - 300px - var(--side-navigation-bar-gap));
    max-width: 900px;
  }

  body.guides-template main .default-content-wrapper > p {
    margin-bottom: var(--spacing-s);
  }

  body.guides-template main.has-full-width-hero .section.heading  {
    padding-bottom: var(--spacing-xxxl);
  }

  body.guides-template main.has-full-width-hero .card-list-wrapper {
    margin-bottom: var(--spacing-l);
  }

  body.guides-template main.without-full-width-hero .default-content-wrapper h1 {
    margin-top: var(--spacing-ml);
    margin-bottom: var(--spacing-m);
  }

  body.guides-template .guides-back-btn {
    margin: -56px 0 var(--spacing-m);
  }
}

body.guides-template main .section.content .default-content-wrapper {
  width: 100%;
  height: 100%;
}

body.guides-template .icon-icon-caret-right,
body.guides-template .icon-icon-caret-down,
body.guides-template .icon-icon-arrow {
  width: 20px;
  height: 20px;
  background-repeat: no-repeat;
}

body.guides-template .icon-icon-caret-right {
  background-image: url("/img/icon-caret-right.svg");
}

body.guides-template .icon-icon-caret-down {
  background-image: url("/img/icon-caret-down.svg");
}

<<<<<<< HEAD
/* Layout for Contact template */
body.contact-template {
  display: block;
}

body.contact-template .section {
  box-sizing: border-box;
}

body.contact-template .section:first-of-type {
  padding-bottom: 0;
  margin-top: var(--spacing-l);
}

body.contact-template .section:first-of-type::before,
body.contact-template .section:first-of-type::after {
  width: 100%;
  height: 780px;
  background-size: cover;
  background-position: center;
  position: absolute;
  left: 0;
  top: 0;
}

body.contact-template .section:only-of-type::before,
body.contact-template .section:only-of-type::after {
  height: 100%;
}

body.contact-template .section:first-of-type::before {
  content: '';
  background: url('../../img/colorful-bg.jpg'); 
  z-index: -2;
}

body.contact-template .section:first-of-type::after {
  content: '';
  z-index: -1;
  background: var(--checkerboard-background);
  background-size: var(--checkerboard-background-size);
}

body.contact-template .section:last-of-type {
  padding-bottom: var(--spacing-xxxl);
}

body.contact-template .default-content-wrapper {
  text-align: center;
}

body.contact-template .default-content-wrapper h1 {
  font-size: var(--type-heading-xxxl-size);
  line-height: var(--type-heading-xxxl-lh);
}

body.contact-template .default-content-wrapper img {
  filter: var(--image-filter-drop-shadow-small);
  width: 102px;
  height: 102px;
}

@media screen and (min-width: 900px) {
  body.contact-template main .section {
      max-width: 800px;
      margin: auto;
  }
=======
body.guides-template .guides-back-btn .icon-icon-arrow {
  background-image: url("/img/icon-arrow.svg");
>>>>>>> 80e6f476
}

/* ---- Utility Classes ---- */

/* padding classes */
.block.xxxl-spacing {
  padding: var(--spacing-xxxl) 0;
}

.block.xxl-spacing {
  padding: var(--spacing-xxl) 0;
}

.block.xl-spacing {
  padding: var(--spacing-xl) 0;
}

.block.l-spacing {
  padding: var(--spacing-l) 0;
}

.block.ml-spacing {
  padding: var(--spacing-ml) 0;
}

.block.m-spacing {
  padding: var(--spacing-m) 0;
}

.block.s-spacing {
  padding: var(--spacing-xs) 0;
}

.block.xs-spacing {
  padding: var(--spacing-xxs) 0;
}

.block.pt-0,
.section.pt-0 {
  padding-top: 0;
}

.block.pb-0,
.section.pb-0 {
  padding-bottom: 0;
}

.block.pl-0,
.section.pl-0  {
  padding-left: 0;
}

.block.pr-0,
.section.pr-0  {
  padding-right: 0;
}

.block.px-0,
.section.px-0  {
  padding-left: 0;
  padding-right: 0;
}

.block.py-0,
.section.py-0  {
  padding-top: 0;
  padding-bottom: 0;
}

/* padding classes end */

/* margin */
.block.mt-0 {
  margin-top: 0;
}

.block.mb-0 {
  margin-bottom: 0;
}

.block.ml-0 {
  margin-left: 0;
}

.block.mr-0 {
  margin-right: 0;
}

.block.mx-0 {
  margin-left: 0;
  margin-right: 0;
}

.block.my-0 {
  margin-top: 0;
  margin-bottom: 0;
}

/* margin classes end */

/* checkerboard background */
.block.colorful-bg {
  background: url("../img/colorful-bg.jpg") center center / cover;
  background-position: center center;
  background-attachment: fixed;
}

/* used with above class for colorful background in new design */
.block .checker-board-guide {
  position: absolute;
  inset: 0;
  width: 100%;
  height: 100%;
  background: var(--checkerboard-background);
  background-size: var(--checkerboard-background-size);
  z-index: 0;
}

/* redesign styles: icon eyebrow + headline, classes added when .title-section is used */
.icon-eyebrow {
  display: flex;
  align-items: center;
  color: var(--color-eyebrow-light-grey);
  font-size: var(--type-body-xs-size);
  text-transform: uppercase;
  line-height: 1.25;
  font-style: normal;
  font-weight: 700;
  padding-bottom: calc(var(--spacing-xxs) + var(--spacing-xxxs));
  margin: 0;
}

.title-section .icon-eyebrow {
  justify-content: center;
}

.main-headline {
  font-size: var(--type-heading-l-size);
  line-height: var(--type-heading-xxl-lh);
  font-weight: 900;
  text-align: left;
  text-transform: capitalize;
  letter-spacing: -0.04em;
  width: 85%;
  max-width: 540px;
}

.title-section .main-headline {
  margin: 0 auto;
  text-align: center;
}

.title-section .default-content-wrapper img {
  display: block;
  margin-left: auto;
  margin-right: auto;
  width: 60%;
  max-width: 800px;
}

.icon-eyebrow .icon {
  color: var(--color-eyebrow-light-grey);
  display: grid;
  place-items: center;
  margin-right: var(--spacing-xxxs);
}

.icon-eyebrow .icon svg {
  width: var(--type-body-xs-size);
}

@media screen and (min-width: 600px){
  .main-headline {
    font-size: var(--type-heading-xl-size);
    width: 50%;
  }

  .title-section .main-headline {
    padding-bottom: 0;
  }
}

@media screen and (min-width: 900px){
  .icon-eyebrow {
    font-size: var(--type-body-l-size);
    padding-bottom: var(--spacing-s);
  }

  .icon-eyebrow .icon {
    margin-right: var(--spacing-xxs);
  }

  .icon-eyebrow .icon svg{
    width: var(--type-body-l-size);
  }

  .main-headline {
    font-size: var(--type-heading-xxl-size);
    width: 80%;
  }

  .full-width-title .main-headline {
    width: 100%;
    max-width: fit-content;
  }
}

/* icon eyebrow + headline styles end */

/* -- colored tags -- */
.colored-tag {
  display: inline-block;
  font-size: var(--type-body-xs-size);
  line-height: var(--type-body-xs-lh);
  padding: 4px 8px;
  text-transform: uppercase;
  border-radius: 100px;
  margin-bottom: 10px;
}

/* colored tags: circle icon */
.colored-tag.circle {
  width: var(--circular-icon-tag-size);
  height: var(--circular-icon-tag-size);
  border-radius: 100%;
  display: grid;
  place-items: center;
  padding: 0;
}

.colored-tag.circle svg {
  width: 40%;
  height: 40%;
}

/* colored tags: circle number */
.colored-tag.number-tag {
  width: var(--circular-number-tag-size);
  height: var(--circular-number-tag-size);
  border-radius: 100%;
  display: grid;
  place-items: center;
  padding: 0;
  font-size: var(--type-heading-l-size);
  font-weight: 900;
  line-height: 1;
  box-shadow: rgb(0 0 0 / 7%) 0 100px 148px,
            rgb(0 0 0 / 5%) 0 42px 62px,
            rgb(0 0 0 / 4%) 0 22px 33px,
            rgb(0 0 0 / 3.5%) 0 13px 19px,
            rgb(0 0 0 / 3%) 0 7px 10px,
            rgb(0 0 0 / 2%) 0 3px 4px;
  margin-bottom: var(--spacing-xs);
}

/* colored tags: color variation */
.colored-tag.pink {
  background-color: var(--color-accent-pink-bg);
  color: var(--color-accent-pink-content);
}

.colored-tag.purple {
  background-color: var(--color-accent-purple-bg);
  color: var(--color-accent-purple-content);
}

.colored-tag.lightgreen {
  background-color: var(--color-accent-lightgreen-bg);
  color: var(--color-accent-lightgreen-content);
}

.colored-tag.yellow {
  background-color: var(--color-accent-yellow-bg);
  color: var(--color-accent-yellow-content);
}

.colored-tag-description {
  font-size: var(--type-body-xs-size);
  line-height: var(--type-body-xs-lh);
}

@media screen and (min-width: 768px) {
  .colored-tag {
    padding: 4px 16px;
  }

  .colored-tag.number-tag {
    margin-bottom: var(--spacing-s);
  }
}

/* -- colored tags end -- */

/* add small drop-shadow to png only */
.drop-shadow-img-sm img[type="image/png"] {
  filter: var(--image-filter-drop-shadow-small);
}

/* -- animations class -- */
.link-underline-effect,
.breadcrumb-link-underline-effect {
  position: relative;
  display: inline-block;
}

.link-underline-effect::before,
.breadcrumb-link-underline-effect::before {
    content: "";
    position: absolute;
    background: var(--color-black);
    height: 1px;
    left: auto;
    right: 0;
    bottom: -1px;
    width: 0;
    transition: all .5s cubic-bezier(.23,1,.32,1);
}

.link-underline-effect:hover::before {
    width: 100%;
    right: auto;
    left: 0;
}

.breadcrumb-link-underline-effect::before {
  width: 0;
  right: 12px;
  left: auto;
}

.breadcrumb-link-underline-effect:hover::before {
  width: calc(100% - 12px);
  right: 12px;
  left: 0;
}<|MERGE_RESOLUTION|>--- conflicted
+++ resolved
@@ -1051,7 +1051,10 @@
   background-image: url("/img/icon-caret-down.svg");
 }
 
-<<<<<<< HEAD
+body.guides-template .guides-back-btn .icon-icon-arrow {
+  background-image: url("/img/icon-arrow.svg");
+}
+
 /* Layout for Contact template */
 body.contact-template {
   display: block;
@@ -1119,10 +1122,6 @@
       max-width: 800px;
       margin: auto;
   }
-=======
-body.guides-template .guides-back-btn .icon-icon-arrow {
-  background-image: url("/img/icon-arrow.svg");
->>>>>>> 80e6f476
 }
 
 /* ---- Utility Classes ---- */
