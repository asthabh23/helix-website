.xwalk-trials {
  max-width: 1200px;
  margin: 0 auto;
  padding: 30px 20px;
  font-family: system-ui, -apple-system, BlinkMacSystemFont, 'Segoe UI', Roboto, sans-serif;
  display: flex;
  flex-direction: row;
  gap: 30px;
  align-items: flex-start;
}

.xwalk-trials .form-section {
  flex: 1;
  margin-bottom: 30px;
}

/* Less specific selectors - must come before more specific ones */
.xwalk-trials .template-thumbnail img {
  width: 100%;
  height: 100%;
  object-fit: cover;
  display: block;
}

.xwalk-trials .template-info h4 {
  margin: 0;
  font-size: 18px;
  font-weight: 600;
  color: #333;
}

.xwalk-trials .template-info p {
  margin: 0;
  font-size: 14px;
  line-height: 1.4;
  color: #666;
}

.xwalk-trials .trial-details p {
  font-size: 22px;
  margin: 0;
}

.xwalk-trials .feature-item p {
  font-size: 18px;
  margin: 0;
  line-height: 1.4;
}

.xwalk-trials .trial-features > p {
  font-size: 22px;
  font-weight: 600;
  margin: 0 0 15px;
}

.xwalk-trials .agreement ul {
  list-style-type: disc;
  padding-left: 20px;
  margin: 10px 0;
}

.xwalk-trials .trial-info {
  flex: 1;
  padding: 40px;
  background-color: #f8f8f8;
  border-radius: 16px;
  box-shadow: 0 2px 8px rgb(0 0 0 / 5%);
}

/* Style the original block content structure */
.xwalk-trials .trial-info > div {
  display: flex;
  flex-direction: column;
  gap: 30px;
}

.xwalk-trials .trial-info > div > div:first-child {
  display: flex;
  align-items: center;
  gap: 20px;
}

.xwalk-trials .trial-info > div > div:first-child picture {
  width: 80px;
  height: 80px;
  flex-shrink: 0;
  border-radius: 0;
  display: flex;
  align-items: center;
  justify-content: center;
  overflow: hidden;
}

.xwalk-trials .trial-info > div > div:first-child img {
  width: 100%;
  height: 100%;
  object-fit: contain;
}

.xwalk-trials .trial-info > div > div:first-child .step-indicator {
  width: 80px;
  height: 80px;
  flex-shrink: 0;
  background-color: #e5ff60;
  border-radius: 0;
  display: flex;
  align-items: center;
  justify-content: center;
  overflow: hidden;
}

.xwalk-trials .trial-info > div > div:first-child .step-indicator span {
  font-size: 36px;
  font-weight: 700;
  color: #2a2a2a;
}

.xwalk-trials .trial-info > div > div:nth-child(2) h3 {
  font-size: 32px;
  font-weight: 800;
  margin: 0 0 20px;
  line-height: 1.2;
  color: #000;
}

.xwalk-trials .trial-info > div > div:nth-child(2) h4 {
  font-size: 18px;
  font-weight: 400;
  margin: 0 0 30px;
  line-height: 1.4;
  color: #000;
}

.xwalk-trials .trial-info > div > div:nth-child(2) p {
  font-size: 18px;
  font-weight: 600;
  margin: 0 0 15px;
  color: #000;
}

.xwalk-trials .trial-info > div > div:nth-child(2) ul {
  list-style: none;
  padding: 0;
  margin: 0;
}

.xwalk-trials .trial-info > div > div:nth-child(2) li {
  display: flex;
  align-items: flex-start;
  gap: 10px;
  margin-bottom: 18px;
  font-size: 16px;
  line-height: 1.5;
  color: #333;
}

.xwalk-trials .trial-info > div > div:nth-child(2) li::before {
  content: "✓";
  color: #2ecc71;
  font-weight: bold;
  font-size: 24px;
  line-height: 1;
  margin-right: 5px;
}

.xwalk-trials form {
  display: flex;
  flex-direction: column;
  gap: 15px;
  max-width: 100%;
}

.xwalk-trials .form-row {
  display: flex;
  gap: 20px;
}

.xwalk-trials .form-field {
  flex: 1;
  display: flex;
  flex-direction: column;
  gap: 5px;
}

.xwalk-trials label {
  font-size: 16px;
  color: #444;
}

.xwalk-trials input,
.xwalk-trials select {
  padding: 10px;
  border: 1px solid #ccc;
  border-radius: 3px;
  font-size: 16px;
  width: 100%;
}

.xwalk-trials .checkbox-field {
  display: flex;
  flex-direction: row;
  align-items: center;
  gap: 10px;
  margin-top: 20px;
}

.xwalk-trials .checkbox-field input[type="checkbox"] {
  width: auto;
  margin: 0;
}

.xwalk-trials .checkbox-field label {
  margin: 0;
}

.xwalk-trials .agreement {
  margin-top: 15px;
}

.xwalk-trials .agreement a {
  color: #1473e6;
  text-decoration: none;
}

.xwalk-trials .terms-footer a {
  color: #1473e6;
  text-decoration: none;
}

.xwalk-trials .agreement a:hover {
  text-decoration: underline;
}

.xwalk-trials .button-container {
  margin-top: 20px;
}

/* Template Selector Styles */
.xwalk-trials .template-selector-field {
  margin: 20px 0;
}

.xwalk-trials .template-grid {
  display: flex;
  flex-direction: column;
  gap: 15px;
  margin-top: 10px;
}

.xwalk-trials .template-card {
  display: flex;
  align-items: flex-start;
  gap: 15px;
  padding: 15px;
  border: 2px solid #e0e0e0;
  border-radius: 8px;
  cursor: pointer;
  transition: all 0.2s ease;
  background-color: #fff;
}

.xwalk-trials .template-card:hover {
  border-color: #1473e6;
  box-shadow: 0 2px 8px rgb(20 115 230 / 10%);
}

.xwalk-trials .template-card.selected {
  border-color: #1473e6;
  background-color: #f8fbff;
  box-shadow: 0 2px 8px rgb(20 115 230 / 15%);
}

.xwalk-trials .template-thumbnail {
  flex-shrink: 0;
  width: 150px;
  height: 120px;
  border-radius: 4px;
  overflow: hidden;
  border: 1px solid #ddd;
}

.xwalk-trials .template-info {
  flex: 1;
  display: flex;
  flex-direction: column;
  gap: 8px;
}

.xwalk-trials .template-card.selected .template-info h4 {
  color: #1473e6;
}

.xwalk-trials button.continue {
  background-color: #1473e6;
  color: white;
  border: none;
  border-radius: 30px;
  padding: 12px 24px;
  font-size: 16px;
  font-weight: 600;
  cursor: pointer;
  transition: background-color 0.2s;
}

.xwalk-trials button.continue:hover {
  background-color: #0d66d0;
}

/* Separator line */
.xwalk-trials .separator {
  height: 1px;
  background-color: #e1e1e1;
  border: none;
  margin: 20px 0;
}

.xwalk-trials .trial-features {
  margin-top: 30px;
}

.xwalk-trials .feature-item {
  display: flex;
  align-items: flex-start;
  gap: 10px;
  margin-bottom: 10px;
}

.xwalk-trials .feature-item .check {
  color: #2ecc71;
  font-weight: bold;
  font-size: 24px;
  line-height: 1;
}

.xwalk-trials .terms-footer {
  font-size: 14px;
  color: #666;
  margin-top: 30px;
}

.xwalk-trials .terms-footer a:hover {
  text-decoration: underline;
}

.xwalk-trials .success-message {
  padding: 40px;
  background-color: #f8f8f8;
  border-radius: 16px;
  box-shadow: 0 2px 8px rgb(0 0 0 / 5%);
  text-align: center;
  font-size: 18px;
  line-height: 1.5;
  color: #333;
}

@media (width <= 768px) {
  .xwalk-trials {
    padding: 20px 15px;
    flex-direction: column;
  }

  .xwalk-trials .form-row {
    flex-direction: column;
    gap: 15px;
  }

  .xwalk-trials .trial-info > div > div:first-child {
    flex-direction: row;
    align-items: center;
  }

  .xwalk-trials .trial-info > div > div:nth-child(2) {
    text-align: left;
  }

  .xwalk-trials .trial-info > div > div:nth-child(2) li {
    justify-content: flex-start;
    text-align: left;
  }
<<<<<<< HEAD
  
=======

>>>>>>> 0e8574a2
  /* Template selector mobile styles */
  .xwalk-trials .template-card {
    flex-direction: column;
    gap: 12px;
    padding: 12px;
  }
<<<<<<< HEAD
  
=======

>>>>>>> 0e8574a2
  .xwalk-trials .template-thumbnail {
    width: 100%;
    max-width: 200px;
    height: 100px;
    align-self: center;
  }
<<<<<<< HEAD
  
  .xwalk-trials .template-info h4 {
    font-size: 16px;
  }
  
=======

  .xwalk-trials .template-info h4 {
    font-size: 16px;
  }

>>>>>>> 0e8574a2
  .xwalk-trials .template-info p {
    font-size: 13px;
  }
}<|MERGE_RESOLUTION|>--- conflicted
+++ resolved
@@ -377,41 +377,25 @@
     justify-content: flex-start;
     text-align: left;
   }
-<<<<<<< HEAD
   
-=======
-
->>>>>>> 0e8574a2
   /* Template selector mobile styles */
   .xwalk-trials .template-card {
     flex-direction: column;
     gap: 12px;
     padding: 12px;
   }
-<<<<<<< HEAD
   
-=======
-
->>>>>>> 0e8574a2
   .xwalk-trials .template-thumbnail {
     width: 100%;
     max-width: 200px;
     height: 100px;
     align-self: center;
   }
-<<<<<<< HEAD
   
   .xwalk-trials .template-info h4 {
     font-size: 16px;
   }
   
-=======
-
-  .xwalk-trials .template-info h4 {
-    font-size: 16px;
-  }
-
->>>>>>> 0e8574a2
   .xwalk-trials .template-info p {
     font-size: 13px;
   }
