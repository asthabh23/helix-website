--- conflicted
+++ resolved
@@ -391,11 +391,7 @@
   });
   const contactLabel = createTag('label', { for: 'contact-permission' }, 'Allow Adobe to contact me to provide more information');
   contactPermission.append(contactCheckbox, contactLabel);
-<<<<<<< HEAD
-
-=======
   
->>>>>>> 6d94e2d6
   const verInput = createTag('input', {
     type: 'hidden',
     id: 'recaptcha-version',
@@ -414,11 +410,7 @@
   });
   v2container.append(createTag('div', { id: 'recaptcha-v2' }));
 
-<<<<<<< HEAD
-
-=======
   
->>>>>>> 6d94e2d6
   // Submit button
   const buttonContainer = createTag('div', { class: 'button-container' });
   const submitButton = createTag('button', {
@@ -436,11 +428,7 @@
     verInput.value = 'v2';
     v2container.style.display = 'block';
     if (!v2Rendered) {
-<<<<<<< HEAD
-      grecaptcha.render('recaptcha-v2', {
-=======
       grecaptcha.render('recaptcha-v2', { 
->>>>>>> 6d94e2d6
         sitekey: V2_SITE_KEY,
         callback: (token) => {
           recaptchaField.value = token;
@@ -450,28 +438,16 @@
       v2Rendered = true;
     }
   }
-<<<<<<< HEAD
-
-=======
   
->>>>>>> 6d94e2d6
   // Extract form submission logic into a separate function
   function submitFormData() {
     const formData = new FormData(form);
     const data = Object.fromEntries(formData.entries());
-<<<<<<< HEAD
-
-    // Convert optIn to boolean
-    data.optIn = data.optIn === 'true';
-
-    fetch('https://3531103-xwalktrial.adobeioruntime.net/api/v1/web/web-api/registration', {
-=======
     
     // Convert optIn to boolean
     data.optIn = data.optIn === 'true';
     
-    fetch('https://3531103-xwalktrial-stage.adobeioruntime.net/api/v1/web/web-api/registration', {
->>>>>>> 6d94e2d6
+    fetch('https://3531103-xwalktrial.adobeioruntime.net/api/v1/web/web-api/registration', {
       method: 'POST',
       headers: {
         'Content-Type': 'application/json',
@@ -493,11 +469,7 @@
       submitButton.textContent = 'Continue';
     });
   }
-<<<<<<< HEAD
-
-=======
   
->>>>>>> 6d94e2d6
   // Add form submission handler
   form.addEventListener('submit', (e) => {
     e.preventDefault();
@@ -506,22 +478,14 @@
     const submitButton = form.querySelector('button[type="submit"]');
     submitButton.disabled = true;
     submitButton.textContent = 'Submitting...';
-<<<<<<< HEAD
-
-=======
     
->>>>>>> 6d94e2d6
     if (verInput.value === 'v3') {
     // Execute v3 reCAPTCHA verification
     grecaptcha.ready(function() {
       grecaptcha.execute(V3_SITE_KEY, { action: 'submit' }).then(function(v3token) {
         // Set the reCAPTCHA token
         document.getElementById('g-recaptcha-response').value = v3token;
-<<<<<<< HEAD
-
-=======
         
->>>>>>> 6d94e2d6
         // Collect form data
         const formData = new FormData(form);
         const data = Object.fromEntries(formData.entries());
@@ -530,7 +494,7 @@
         data.optIn = data.optIn === 'true';
 
         // Submit form data to server using fetch
-        fetch('https://3531103-xwalktrial-stage.adobeioruntime.net/api/v1/web/web-api/registration', {
+        fetch('https://3531103-xwalktrial.adobeioruntime.net/api/v1/web/web-api/registration', {
           method: 'POST',
           headers: {
             'Content-Type': 'application/json',
