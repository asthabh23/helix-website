import createTag from '../../utils/tag.js';
import { returnLinkTarget } from '../../utils/helpers.js';

let searchFunc;
let searchTerm;

const searchParams = new URLSearchParams(window.location.search);

const MOBILE_BREAKPOINT = 900;

const debounce = (func, time = 100) => {
  let timer;
  return (event) => {
    if (timer) clearTimeout(timer);
    timer = setTimeout(func, time, event);
  };
};

const loadSearch = async (inputsArray, resultsContainer) => {
  const gnavSearch = await import('./side-navigation-search.js');
  searchFunc = gnavSearch.default;

  if (/[?&]q=/.test(window.location.search)) {
    searchTerm = searchParams.get('q');
  }

  if (searchTerm) {
    inputsArray.forEach((el) => {
      el.querySelector('input').value = searchTerm;
      searchFunc(searchTerm, resultsContainer);
    });
  }
};

const handleSearchString = (clearQuery) => {
  const { protocol, host, pathname } = window.location;

  const query = clearQuery ? '' : `?${searchParams.toString()}`;
  const url = `${protocol}//${host}${pathname}${query}`;

  if (window.history.replaceState) {
    window.history.replaceState({
      path: url,
    }, '', url);
  }
};

export default async function decorate(block) {
  block.textContent = '';
<<<<<<< HEAD
  const aside = document.querySelector('aside');
=======
  const aside = document.querySelector('div.block > aside');
>>>>>>> c23851c3
  if (!aside) return;

  // side navbar only exist on guide/documentation pages
  if (!document.body.classList.contains('guides-template')) {
    aside.classList.remove('side-navigation-wrapper');
    aside.innerHTML = '';
    return;
  }

  const sideNavPath = '/side-navigation';
  const resp = await fetch(`${sideNavPath}.plain.html`);
  const html = await resp.text();
  const sideNavbarContent = document.createElement('div');
  sideNavbarContent.innerHTML = html;
  const sideNavbar = sideNavbarContent.querySelector('.side-navigation div');
  block.append(sideNavbar);

  const docBtnInner = '<button class="documentation-btn"><span class="icon icon-icon-caret-down"></span>Menu</button>';
  const docButton = createTag('div', { class: 'side-navigation-overlay-btn-wrapper in-doc-page' }, docBtnInner);
  const isDocumentationLanding = window.location.pathname === '/docs/';
  if (!isDocumentationLanding) {
    const backDocPageBtn = createTag('div', { class: 'guides-back-btn' }, `
      <span class="icon icon-icon-arrow"></span>
      <a href="/docs/" class="link-underline-effect">
          Back
      </a>
    `);
    docButton.prepend(backDocPageBtn);
  }
  const docToggleMenuButton = docButton.querySelector('.documentation-btn');

  const backBtnInner = '<button class="back-btn">Back</button>';
  const backBtn = createTag('div', { class: 'side-navigation-overlay-btn-wrapper' }, backBtnInner);

  const searchInputInner = '<input type="text" name="search" placeholder="Search...">';
  const searchInput = createTag('div', { class: 'search-input-wrapper' }, searchInputInner);

  const searchInputOuter = searchInput.cloneNode(true);
  const resultsContainer = createTag('div', { class: 'results-wrapper', id: 'search-results' });

  const skipLink = createTag('a', { class: 'skip-link', href: '#search-results' }, 'Skip to results');

  aside.prepend(docButton);
  aside.prepend(searchInputOuter);
  block.prepend(skipLink);

  block.prepend(backBtn);
  block.prepend(searchInput);

  aside.append(resultsContainer);

  loadSearch([searchInput, searchInputOuter], resultsContainer);

  // add backdrop overlay
  const backdropCurtain = createTag('div', { class: 'side-navigation-curtain' }, '');
  aside.append(backdropCurtain);

  [docToggleMenuButton, backBtn].forEach((btn) => {
    btn.addEventListener('click', () => {
      block.classList.toggle('overlay');
      backdropCurtain.classList.toggle('is-open');
    });
  });

  backdropCurtain.addEventListener('click', () => {
    backBtn.click();
  });

  [searchInput, searchInputOuter].forEach((el) => {
    el.querySelector('input').addEventListener('input', async (event) => {
      if (event.target.value.length === 0) {
        resultsContainer.classList.remove('open');
        block.parentElement.classList.remove('expand');
        skipLink.classList.remove('show');

        handleSearchString(true);
      } else {
        searchParams.set('q', event.target.value);
        handleSearchString();
      }
      await searchFunc(event.target.value, resultsContainer);
    });
  });

  block.querySelectorAll(':scope > div > div > ul > li').forEach((list) => {
    list.classList.add('list-section');

    list.addEventListener('click', (e) => {
      e.target.classList.toggle('closed');
    });

    list.querySelector(':scope > a').classList.add('heading');
    list.querySelectorAll(':scope > ul').forEach((listInner) => {
      listInner.classList.add('list-section-inner');

      listInner.querySelectorAll(':scope > li > ul').forEach((nestedList) => {
        const listTarget = nestedList.parentElement;

        const text = [...listTarget.childNodes]
          .find((child) => child.nodeType === Node.TEXT_NODE);

        nestedList.classList.add('list-section-inner-nested');

        const inner = `
          <span>${text.data}</span>
          ${listTarget.childNodes[1].outerHTML}
        `;
        const textEl = createTag('button', { class: '' }, inner);

        [...listTarget.childNodes].slice(0, 3).forEach((el) => {
          listTarget.removeChild(el);
        });

        listTarget.prepend(textEl);

        listTarget.classList.add('side-navigation-nested-target', 'collapse');
        listTarget.addEventListener('click', (e) => {
          e.target.closest('.side-navigation-nested-target').classList.toggle('collapse');
        });
      });

      listInner.querySelectorAll(':scope li a').forEach((link) => {
        if (window.location.pathname === link.getAttribute('href')) {
          link.classList.add('active');

          if (link.closest('ul').classList.contains('list-section-inner-nested')) {
            const parentListWrapper = link.closest('.side-navigation-nested-target');
            parentListWrapper.classList.add('active');
            parentListWrapper.classList.remove('collapse');
          }
        }
      });
    });
  });

  // close overlay when clicked on link, ensure close overlay if link is on same page
  const allSideNavLinks = block.querySelectorAll('a');
  allSideNavLinks.forEach((link) => {
    // open external link in new tab
    link.setAttribute('target', returnLinkTarget(link.href));
    link.addEventListener('click', () => {
      backdropCurtain.classList.remove('is-open');
      block.classList.remove('overlay');
    });
  });

  block.parentElement.classList.add('ready');

  const resizeContent = () => {
    if (window.innerWidth > MOBILE_BREAKPOINT) {
      block.classList.remove('overlay');
    }
  };

  window.addEventListener('resize', debounce(resizeContent, 200));
}<|MERGE_RESOLUTION|>--- conflicted
+++ resolved
@@ -47,12 +47,7 @@
 
 export default async function decorate(block) {
   block.textContent = '';
-<<<<<<< HEAD
-  const aside = document.querySelector('aside');
-=======
-  const aside = document.querySelector('div.block > aside');
->>>>>>> c23851c3
-  if (!aside) return;
+  const aside = document.querySelector('main > aside');
 
   // side navbar only exist on guide/documentation pages
   if (!document.body.classList.contains('guides-template')) {
