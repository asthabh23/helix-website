--- conflicted
+++ resolved
@@ -4,11 +4,7 @@
   <title>Real Use Monitoring (RUM) Explorer | AEM Live</title>
   <script type="importmap">{"imports": {
     "chartjs": "https://esm.sh/chart.js@4.4.8",
-<<<<<<< HEAD
-    "@adobe/rum-distiller": "https://esm.sh/@adobe/rum-distiller@1.16.3"
-=======
     "@adobe/rum-distiller": "https://esm.sh/@adobe/rum-distiller@1.17.0"
->>>>>>> 80f4c2dc
   }}</script>
   <meta name="viewport" content="width=device-width, initial-scale=1" />
   <script src="/scripts/lib-franklin.js" type="module"></script>
