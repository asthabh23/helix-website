--- conflicted
+++ resolved
@@ -1,84 +1,5 @@
 /* helpers */
 
-<<<<<<< HEAD
-export function isKnownFacet(key) {
-  const baseFacets = [
-    'userAgent',
-    'url',
-    'type',
-    'conversions',
-    'checkpoint',
-    // facets from sankey
-    'trafficsource',
-    'traffictype',
-    'entryevent',
-    'pagetype',
-    'loadtype',
-    'contenttype',
-    'interaction',
-    'clicktarget',
-    'exit',
-    'vitals',
-    // extra facets
-    'extra',
-  ];
-
-  const suffixes = [
-    'source',
-    'target',
-    'histogram',
-  ];
-
-  const modifiers = [
-    '!', // indicates a negation, and allows us to select a negative facet
-    '~', // indicates a count, and allows us to control how many items are shown
-  ];
-
-  const facetPattern = /^(?<facet>[a-z]+)(\.(?<suffix>[a-z]+))?(?<qualifier>[!~])?$/i;
-  const match = facetPattern.exec(key);
-  if (match) {
-    const { facet, suffix, qualifier } = match.groups;
-    return baseFacets.includes(facet)
-      && (!suffix || suffixes.includes(suffix) || facet === 'extra')
-      && (!qualifier || modifiers.includes(qualifier));
-  }
-  return false;
-}
-
-export function scoreCWV(value, name) {
-  if (value === undefined || value === null) return null;
-  let poor;
-  let ni;
-  // this is unrolled on purpose as this method becomes a bottleneck
-  if (name === 'lcp') {
-    poor = 4000;
-    ni = 2500;
-  }
-  if (name === 'cls') {
-    poor = 0.25;
-    ni = 0.1;
-  }
-  if (name === 'inp') {
-    poor = 500;
-    ni = 200;
-  }
-  if (name === 'ttfb') {
-    poor = 1800;
-    ni = 800;
-  }
-  if (value >= poor) {
-    return 'poor';
-  }
-  if (value >= ni) {
-    return 'ni';
-  }
-  return 'good';
-}
-
-export const UA_KEY = 'userAgent';
-
-=======
->>>>>>> 9350e013
 /**
  * Returns a human readable number
  * @param {Number} num a number
