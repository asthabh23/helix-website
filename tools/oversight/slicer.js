// eslint-disable-next-line import/no-relative-packages
import {
  DataChunks, utils, series, facets,
} from '@adobe/rum-distiller';
import DataLoader from './loader.js';
import { parseSearchParams, parseConversionSpec } from './utils.js';

const {
  isKnownFacet,
  scoreCWV,
  computeConversionRate,
  reclassifyConsent,
} = utils;

const {
  userAgent,
  vitals,
  lcpSource,
  lcpTarget,
  acquisitionSource,
} = facets;

const {
  pageViews, visits, bounces, lcp, cls, inp, engagement, ttfb,
} = series;

/* globals */
let DOMAIN = 'www.thinktanked.org';

const BUNDLER_ENDPOINT = 'https://rum.fastly-aem.page';
// const BUNDLER_ENDPOINT = 'http://localhost:3000';
const API_ENDPOINT = BUNDLER_ENDPOINT;

const elems = {};

const dataChunks = new DataChunks();

const loader = new DataLoader();
loader.apiEndpoint = API_ENDPOINT;

const herochart = new window.slicer.Chart(dataChunks, elems);

window.addEventListener('pageshow', () => elems.canvas && herochart.render());

// set up metrics for dataChunks
dataChunks.addSeries('pageViews', pageViews);
dataChunks.addSeries('visits', visits);
// a bounce is a visit without a click
<<<<<<< HEAD
dataChunks.addSeries('bounces', (bundle) => (bundle.visit && !bundle.events.find(({ checkpoint }) => checkpoint === 'click')
  ? bundle.weight
  : 0));
dataChunks.addSeries('lcp', (bundle) => bundle.cwvLCP);
dataChunks.addSeries('cls', (bundle) => bundle.cwvCLS);
dataChunks.addSeries('inp', (bundle) => bundle.cwvINP);
dataChunks.addSeries('ttfb', (bundle) => bundle.cwvTTFB);
dataChunks.addSeries('engagement', (bundle) => {
  const clickEngagement = dataChunks.hasConversion(bundle, {
    checkpoint: ['click'],
  })
    ? bundle.weight
    : 0;
  const contentEngagement = bundle.events
    .filter((evt) => evt.checkpoint === 'viewmedia' || evt.checkpoint === 'viewblock')
    .length > 3
    ? bundle.weight
    : 0;
  return clickEngagement || contentEngagement;
});
=======
dataChunks.addSeries('bounces', bounces);
dataChunks.addSeries('lcp', lcp);
dataChunks.addSeries('cls', cls);
dataChunks.addSeries('inp', inp);
dataChunks.addSeries('ttfb', ttfb);
dataChunks.addSeries('engagement', engagement);
>>>>>>> bed465ea
dataChunks.addSeries('conversions', (bundle) => (dataChunks.hasConversion(bundle, parseConversionSpec())
  ? bundle.weight
  : 0));

dataChunks.addSeries('organic', (bundle) => {
  const reclassified = bundle.events
    .map(reclassifyAcquisition);
  if (!reclassified.find((evt) => evt.checkpoint === 'enter')) {
    // we only consider enter events
    return 0;
  }
  if (!reclassified.find((evt) => evt.checkpoint === 'acquisition')) {
    // this is fully organic, as there are no traces of any acquisition
    return bundle.weight;
  }
  if (reclassified.find((evt) => evt.checkpoint === 'acquisition' && evt.source.startsWith('paid'))) {
    // this is paid, as there is at least one paid acquisition
    return 0;
  }
  return bundle.weight;
});
/*
 * timeOnPage is the time it took to load the page,
 * i.e. the difference between the first and last event
 * in seconds
 */
dataChunks.addSeries('timeOnPage', (bundle) => {
  const deltas = bundle.events
    .map((evt) => evt.timeDelta)
    .filter((delta) => delta > 0);
  if (deltas.length === 0) {
    return undefined;
  }
  return Math.max(...deltas) / 1000;
});

dataChunks.addSeries('contentEngagement', (bundle) => {
  const viewEvents = bundle.events
    .filter((evt) => evt.checkpoint === 'viewmedia' || evt.checkpoint === 'viewblock');
  return viewEvents.length;
});

function setDomain(domain, key) {
  DOMAIN = domain;
  loader.domain = domain;
  loader.domainKey = key;
}

const conversionSpec = Object.keys(parseConversionSpec()).length
  ? parseConversionSpec()
  : { checkpoint: ['click'] };

const isDefaultConversion = Object.keys(conversionSpec).length === 0
  || (Object.keys(conversionSpec).length === 1
    && conversionSpec.checkpoint
    && conversionSpec.checkpoint[0] === 'click');
/* update UX */
export function updateKeyMetrics() {
  document.querySelector('#pageviews p number-format').textContent = dataChunks.totals.pageViews.sum;
  document.querySelector('#pageviews p number-format').setAttribute('sample-size', dataChunks.totals.pageViews.count);
  if (dataChunks.totals.visits.sum > 0) {
    const pageViewsExtra = document.querySelector('#pageviews p number-format.extra') || document.createElement('number-format');
    pageViewsExtra.textContent = dataChunks.totals.pageViews.sum / dataChunks.totals.visits.sum;
    pageViewsExtra.setAttribute('precision', 2);
    pageViewsExtra.className = 'extra';
    document.querySelector('#pageviews p').appendChild(pageViewsExtra);
  }

  document.querySelector('#visits p number-format').textContent = dataChunks.totals.visits.sum;
  document.querySelector('#visits p number-format').setAttribute('sample-size', dataChunks.totals.visits.count);
  document.querySelector('#visits p number-format').setAttribute('total', dataChunks.totals.pageViews.sum);
  if (dataChunks.totals.visits.sum > 0) {
    const visitsExtra = document.querySelector('#visits p number-format.extra') || document.createElement('number-format');
    visitsExtra.textContent = (100 * dataChunks.totals.bounces.sum) / dataChunks.totals.visits.sum;
    visitsExtra.setAttribute('precision', 1);
    visitsExtra.setAttribute('total', 100);
    visitsExtra.className = 'extra';
    document.querySelector('#visits p').appendChild(visitsExtra);
  }

  if (isDefaultConversion) {
    document.querySelector('#conversions p number-format').textContent = dataChunks.totals.engagement.sum;
    document.querySelector('#conversions p number-format').setAttribute('sample-size', dataChunks.totals.engagement.count);
  } else {
    document.querySelector('#conversions p number-format').textContent = dataChunks.totals.conversions.sum;
    document.querySelector('#conversions p number-format').setAttribute('sample-size', dataChunks.totals.conversions.count);
  }

  document.querySelector('#conversions p number-format').setAttribute('total', dataChunks.totals.visits.sum);
  const conversionsExtra = document.querySelector('#conversions p number-format.extra') || document.createElement('number-format');
  if (dataChunks.totals.pageViews.sum > 0 && isDefaultConversion) {
    conversionsExtra.textContent = computeConversionRate(
      dataChunks.totals.engagement.sum,
      dataChunks.totals.pageViews.sum,
    );
    // this is a bit of fake precision, but it's good enough for now
    conversionsExtra.setAttribute('precision', 2);
    conversionsExtra.setAttribute('total', 100);
    conversionsExtra.className = 'extra';
    document.querySelector('#conversions p').appendChild(conversionsExtra);
  } else if (dataChunks.totals.visits.sum > 0 && !isDefaultConversion) {
    conversionsExtra.textContent = computeConversionRate(
      dataChunks.totals.conversions.sum,
      dataChunks.totals.visits.sum,
    );
    // this is a bit of fake precision, but it's good enough for now
    conversionsExtra.setAttribute('precision', 2);
    conversionsExtra.setAttribute('total', 100);
    conversionsExtra.className = 'extra';
    document.querySelector('#conversions p').appendChild(conversionsExtra);
  }

  const lcpElem = document.querySelector('#lcp p number-format');
  lcpElem.textContent = dataChunks.totals.lcp.percentile(75) / 1000;
  lcpElem.closest('li').className = `score-${scoreCWV(dataChunks.totals.lcp.percentile(75), 'lcp')}`;
  if (dataChunks.totals.ttfb.count > 0) {
    const lcpExtra = document.querySelector('#lcp p number-format.extra') || document.createElement('number-format');
    lcpExtra.textContent = dataChunks.totals.ttfb.percentile(75) / 1000;
    lcpExtra.setAttribute('precision', 1);
    lcpExtra.setAttribute('fuzzy', false);
    lcpExtra.className = 'extra';
    document.querySelector('#lcp p').appendChild(lcpExtra);
  }

  const clsElem = document.querySelector('#cls p number-format');
  clsElem.textContent = dataChunks.totals.cls.percentile(75);
  clsElem.closest('li').className = `score-${scoreCWV(dataChunks.totals.cls.percentile(75), 'cls')}`;

  const inpElem = document.querySelector('#inp p number-format');
  inpElem.textContent = dataChunks.totals.inp.percentile(75) / 1000;
  inpElem.closest('li').className = `score-${scoreCWV(dataChunks.totals.inp.percentile(75), 'inp')}`;
}

function updateDataFacets(filterText, params, checkpoint) {
  dataChunks.resetFacets();

  dataChunks.addFacet('type', (bundle) => bundle.hostType);

  dataChunks.addFacet(
    'conversions',
    (bundle) => (dataChunks.hasConversion(bundle, conversionSpec) ? 'converted' : 'not-converted'),
  );

  dataChunks.addFacet('userAgent', userAgent, 'some', 'none');

  dataChunks.addFacet('url', facets.url, 'some', 'never');

  dataChunks.addFacet('vitals', vitals);

  dataChunks.addFacet('checkpoint', facets.checkpoint, 'every', 'none');

  if (params.has('vitals') && params.getAll('vitals').filter((v) => v.endsWith('LCP')).length) {
    dataChunks.addFacet('lcp.target', lcpTarget);

    dataChunks.addFacet('lcp.source', lcpSource);
  }

  // this is a bad name, fulltext would be better
  // but I'm keeping it for compatibility reasons
  dataChunks.addFacet('filter', (bundle) => {
    // this function is also a bit weird, because it takes
    // the filtertext into consideration
    const fullText = `${bundle.url} ${bundle.events.map((e) => e.checkpoint).join(' ')}`;
    const keywords = filterText
      .split(' ')
      .filter((word) => word.length > 2);
    const matching = keywords
      .filter((word) => fullText.toLowerCase().indexOf(word.toLowerCase()) > -1);
    if (matching.length === keywords.length && filterText.length > 2) {
      matching.push(params.get('filter'));
    }
    return matching;
  });

  Object.entries(window.slicer.extraFacets || {}).forEach(([key, value]) => {
    dataChunks.addFacet(key, value);
  });

  // if we have a checkpoint filter, then we also want facets for
  // source and target, the same applies to defined conversion checkpoints
  // we need facets for source and target, too
  Array.from(new Set([...checkpoint, ...(
    isDefaultConversion ? [] : conversionSpec.checkpoint || [])]))
    .forEach((cp) => {
      dataChunks.addFacet(`${cp}.source`, (bundle) => Array.from(
        bundle.events
          .map(reclassifyConsent)
          .filter((evt) => evt.checkpoint === cp)
          .filter(({ source }) => source) // filter out empty sources
          .reduce((acc, { source }) => { acc.add(source); return acc; }, new Set()),
      ));
      dataChunks.addFacet(`${cp}.target`, (bundle) => Array.from(
        bundle.events
          .map(reclassifyConsent)
          .filter((evt) => evt.checkpoint === cp)
          .filter(({ target }) => target) // filter out empty targets
          .reduce((acc, { target }) => { acc.add(target); return acc; }, new Set()),
      ));

      if (cp === 'loadresource') {
        // loadresource.target are not discrete values, but the number
        // of milliseconds it took to load the resource, so the best way
        // to present this is to create a histogram
        // we already have the `loadresource.target` facet, so we can
        // extract the values from there and create a histogram
        dataChunks.addHistogramFacet(
          'loadresource.histogram',
          'loadresource.target',
          {
            count: 10, min: 0, max: 10000, steps: 'quantiles',
          },
        );
      }

      // a bit of special handling here, so we can split the acquisition source
      if (cp === 'acquisition') {
        dataChunks.addFacet('acquisition.source', acquisitionSource);
      }
    });

  if (typeof herochart.updateDataFacets === 'function') {
    herochart.updateDataFacets(dataChunks);
  }
}

function updateFilter(params, filterText) {
  const filter = ([key]) => false // TODO: find a better way to filter out non-facet keys
    || isKnownFacet(key)
    || (key === 'filter' && filterText.length > 2);
  const transform = ([key, value]) => [key, value];
  dataChunks.filter = parseSearchParams(params, filter, transform);
}

export async function draw() {
  const params = new URL(window.location).searchParams;
  const checkpoint = params.getAll('checkpoint');

  const filterText = params.get('filter') || '';

  const startTime = new Date();

  updateDataFacets(filterText, params, checkpoint);

  // set up filter from URL parameters
  updateFilter(params, filterText);

  // eslint-disable-next-line no-console
  console.log(`filtered to ${dataChunks.filtered.length} bundles in ${new Date() - startTime}ms`);

  await herochart.draw();

  updateKeyMetrics();

  const mode = params.get('metrics');
  elems.sidebar.updateFacets(mode);

  // eslint-disable-next-line no-console
  console.log(`full ui updated in ${new Date() - startTime}ms`);
}

async function loadData(scope, chart) {
  const params = new URL(window.location.href).searchParams;
  const endDate = params.get('endDate') ? `${params.get('endDate')}T00:00:00` : null;
  const startDate = params.get('startDate') ? `${params.get('startDate')}T00:00:00` : null;

  if (startDate && endDate) {
    dataChunks.load(await loader.fetchDateRange(startDate, endDate));
    chart.config.startDate = startDate;
    chart.config.endDate = endDate;
  } else if (scope === 'week') {
    dataChunks.load(await loader.fetchLastWeek(endDate));
  } else if (scope === 'month') {
    dataChunks.load(await loader.fetchPrevious31Days(endDate));
  } else if (scope === 'year') {
    dataChunks.load(await loader.fetchPrevious12Months(endDate));
  }
}

export function updateState() {
  const url = new URL(window.location.href.split('?')[0]);
  const { searchParams } = new URL(window.location.href);
  url.searchParams.set('domain', DOMAIN);
  url.searchParams.set('filter', elems.filterInput.value);
  url.searchParams.set('view', elems.viewSelect.value);
  if (searchParams.get('endDate')) url.searchParams.set('endDate', searchParams.get('endDate'));
  if (searchParams.get('metrics')) url.searchParams.set('metrics', searchParams.get('metrics'));
  const drilldown = new URL(window.location).searchParams.get('drilldown');
  if (drilldown) url.searchParams.set('drilldown', drilldown);

  elems.sidebar.querySelectorAll('input').forEach((e) => {
    if (e.indeterminate) {
      url.searchParams.append(`${e.id.split('=')[0]}!`, e.value);
    } else if (e.checked) {
      url.searchParams.append(e.id.split('=')[0], e.value);
    }
  });
  url.searchParams.set('domainkey', searchParams.get('domainkey') || 'incognito');

  // with the conversion spec in form of dictionary
  // need to put it back in the url by expanding the dictionary as follows
  // the key is appended to conversion. and there can be multiple values for the same key
  // conversion.key=value1&conversion.key=value2

  Object.entries(conversionSpec).forEach(([key, values]) => {
    values.forEach((value) => {
      url.searchParams.append(`conversion.${key}`, value);
    });
  });

  // iterate over all existing URL parameters and keep those that are known facets
  // and end with ~, so that we can keep the state of the facets
  searchParams.forEach((value, key) => {
    if (key.endsWith('~') && isKnownFacet(key)) {
      url.searchParams.set(key, value);
    }
  });

  window.history.replaceState({}, '', url);
  document.dispatchEvent(new CustomEvent('urlstatechange', { detail: url }));
}

const section = document.querySelector('main > div');
const io = new IntersectionObserver((entries) => {
  // wait for decoration to have happened
  if (entries[0].isIntersecting) {
    // const main = document.querySelector('main');
    // main.innerHTML = mainInnerHTML;

    const sidebar = document.querySelector('facet-sidebar');
    sidebar.data = dataChunks;
    elems.sidebar = sidebar;

    sidebar.addEventListener('facetchange', () => {
      // console.log('sidebar change');
      updateState();
      draw();
    });

    elems.viewSelect = document.getElementById('view');
    elems.canvas = document.getElementById('time-series');
    elems.timezoneElement = document.getElementById('timezone');
    elems.lowDataWarning = document.getElementById('low-data-warning');
    elems.incognito = document.querySelector('incognito-checkbox');
    elems.filterInput = sidebar.elems.filterInput;

    const params = new URL(window.location).searchParams;
    const view = params.get('view') || 'week';

    elems.incognito.addEventListener('change', async () => {
      loader.domainKey = elems.incognito.getAttribute('domainkey');
      await loadData(view, herochart);
      draw();
    });

    herochart.render();
    // sidebar.updateFacets();

    elems.filterInput.value = params.get('filter');
    elems.viewSelect.value = view;
    setDomain(params.get('domain') || 'www.thinktanked.org', params.get('domainkey') || '');

    const timezone = Intl.DateTimeFormat().resolvedOptions().timeZone;
    elems.timezoneElement.textContent = timezone;

    if (elems.incognito.getAttribute('domainkey')) {
      loadData(view, herochart).then(draw);
    }

    elems.filterInput.addEventListener('input', () => {
      updateState();
      draw();
    });

    elems.viewSelect.addEventListener('input', () => {
      updateState();
      window.location.reload();
    });

    if (params.get('metrics') === 'all') {
      document.querySelector('.key-metrics-more').ariaHidden = false;
    }
  }
});

io.observe(section);<|MERGE_RESOLUTION|>--- conflicted
+++ resolved
@@ -21,7 +21,7 @@
 } = facets;
 
 const {
-  pageViews, visits, bounces, lcp, cls, inp, engagement, ttfb,
+  pageViews, visits, bounces, lcp, cls, inp, engagement, ttfb, organic,
 } = series;
 
 /* globals */
@@ -46,56 +46,17 @@
 dataChunks.addSeries('pageViews', pageViews);
 dataChunks.addSeries('visits', visits);
 // a bounce is a visit without a click
-<<<<<<< HEAD
-dataChunks.addSeries('bounces', (bundle) => (bundle.visit && !bundle.events.find(({ checkpoint }) => checkpoint === 'click')
-  ? bundle.weight
-  : 0));
-dataChunks.addSeries('lcp', (bundle) => bundle.cwvLCP);
-dataChunks.addSeries('cls', (bundle) => bundle.cwvCLS);
-dataChunks.addSeries('inp', (bundle) => bundle.cwvINP);
-dataChunks.addSeries('ttfb', (bundle) => bundle.cwvTTFB);
-dataChunks.addSeries('engagement', (bundle) => {
-  const clickEngagement = dataChunks.hasConversion(bundle, {
-    checkpoint: ['click'],
-  })
-    ? bundle.weight
-    : 0;
-  const contentEngagement = bundle.events
-    .filter((evt) => evt.checkpoint === 'viewmedia' || evt.checkpoint === 'viewblock')
-    .length > 3
-    ? bundle.weight
-    : 0;
-  return clickEngagement || contentEngagement;
-});
-=======
 dataChunks.addSeries('bounces', bounces);
 dataChunks.addSeries('lcp', lcp);
 dataChunks.addSeries('cls', cls);
 dataChunks.addSeries('inp', inp);
 dataChunks.addSeries('ttfb', ttfb);
 dataChunks.addSeries('engagement', engagement);
->>>>>>> bed465ea
 dataChunks.addSeries('conversions', (bundle) => (dataChunks.hasConversion(bundle, parseConversionSpec())
   ? bundle.weight
   : 0));
 
-dataChunks.addSeries('organic', (bundle) => {
-  const reclassified = bundle.events
-    .map(reclassifyAcquisition);
-  if (!reclassified.find((evt) => evt.checkpoint === 'enter')) {
-    // we only consider enter events
-    return 0;
-  }
-  if (!reclassified.find((evt) => evt.checkpoint === 'acquisition')) {
-    // this is fully organic, as there are no traces of any acquisition
-    return bundle.weight;
-  }
-  if (reclassified.find((evt) => evt.checkpoint === 'acquisition' && evt.source.startsWith('paid'))) {
-    // this is paid, as there is at least one paid acquisition
-    return 0;
-  }
-  return bundle.weight;
-});
+dataChunks.addSeries('organic', organic);
 /*
  * timeOnPage is the time it took to load the page,
  * i.e. the difference between the first and last event
