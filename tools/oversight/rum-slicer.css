--- conflicted
+++ resolved
@@ -1072,16 +1072,6 @@
   }
 }
 
-<<<<<<< HEAD
-@media (min-width: 2000px) {
-  #facets link-facet  a .protocol {
-    display: inline;
-  }
-
-}
-
-=======
->>>>>>> 36138a56
 footer.footer-wrapper.appear {
   display: none;
 }