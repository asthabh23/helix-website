<html>

<head>
  <title>Real Use Monitoring (RUM) Explorer | AEM Live</title>
  <script type="importmap">{"imports": {
    "chartjs": "https://esm.sh/chart.js@4.4.2",
    "chartjs-adapter-luxon": "https://esm.sh/chartjs-adapter-luxon@1.3.1?deps=chart.js@4.4.2",
    "@adobe/rum-distiller": "https://esm.sh/@adobe/rum-distiller@1.16.0"
  }}</script>
  <meta name="viewport" content="width=device-width, initial-scale=1" />
  <script src="/scripts/lib-franklin.js" type="module"></script>
  <script src="/scripts/scripts.js" type="module"></script>
  <link rel="stylesheet" href="/styles/styles.css" />
  <script type="module" defer="false">
    import SkylineChart from './charts/skyline.js';
    import ConversionTracker from './elements/conversion-tracker.js';
    import IncognitoCheckbox from './elements/incognito-checkbox.js';
    import FacetSidebar from './elements/facetsidebar.js';
    import ListFacet from './elements/list-facet.js';
    import ThumbnailFacet from './elements/thumbnail-facet.js';
    import LinkFacet from './elements/link-facet.js';
    import LiteralFacet from './elements/literal-facet.js';
    import VitalsFacet from './elements/vitals-facet.js';
    import URLSelector from './elements/url-selector.js';
    import NumberFormat from './elements/number-format.js';
    import DateRangePicker from './elements/daterange-picker.js';
    window.slicer = {
      Chart: SkylineChart,
    };
    customElements.define('incognito-checkbox', IncognitoCheckbox);
    customElements.define('facet-sidebar', FacetSidebar);
    customElements.define('list-facet', ListFacet);
    customElements.define('thumbnail-facet', ThumbnailFacet);
    customElements.define('link-facet', LinkFacet);
    customElements.define('literal-facet', LiteralFacet);
    customElements.define('vitals-facet', VitalsFacet);
    customElements.define('url-selector', URLSelector);
    customElements.define('conversion-tracker', ConversionTracker);
    customElements.define('number-format', NumberFormat);
    customElements.define('daterange-picker', DateRangePicker);
  </script>
  <script src="./slicer.js" type="module"></script>
  <link rel="stylesheet" href="./rum-slicer.css">
</head>

<body>
  <header></header>
  <main>
    <div>
      <div id="deepmain">
        <div class="output">
          <div class="title">
            <url-selector>www.aem.live</url-selector>
            <daterange-picker id="view">
              <ul hidden>
                <li data-value="week">Last week</li>
                <li data-value="month" aria-selected="true">Last month</li>
                <li data-value="year">Last year</li>
                <li data-value="custom">Custom</li>
              </ul>
            </daterange-picker>
            <incognito-checkbox></incognito-checkbox>
          </div>
          <div class="key-metrics">
            <ul>
              <li id="pageviews" title="Estimate of page views based on RUM data collected and sampling rate">
                <h2>Page views</h2>
                <p><number-format>0</number-format></p>
              </li>
              <li id="visits" title="Page views which were not linked from another page on this site">
                <h2>Visits</h2>
                <p><number-format>0</number-format></p>
              </li>
              <conversion-tracker id="conversions" title="Page views with a user click outside a consent dialog">
                <h2>Engagement</h2>
                <p><number-format>0</number-format></p>
              </conversion-tracker>
              <li id="lcp" title="Largest Contentful Paint">
                <h2>LCP</h2>
                <p><number-format precision="2" fuzzy="false">0</number-format></p>
              </li>
              <li id="cls" title="Cumulative Layout Shift">
                <h2>CLS</h2>
                <p><number-format precision="2" fuzzy="false">0</number-format></p>
              </li>
              <li id="inp" title="Interaction to Next Paint">
                <h2>INP</h2>
                <p><number-format precision="2" fuzzy="false">0</number-format></p>
              </li>
            </ul>
            <div class="key-metrics-more" aria-hidden="true">
              <ul>
                <li id="cls" title="Time to First Byte">
                  <h2>TTFB</h2>
                  <p><number-format>0</number-format></p>
                </li>
              </ul>
            </div>
          </div>
<<<<<<< HEAD
          <facet-sidebar>
            <list-facet facet="type">
              <legend>Host Type</legend>
              <dl>
                <dt>aemcs</dt>
                <dd>AEM as a Cloud Service</dd>
                <dt>helix</dt>
                <dd>aem.live or Standalone</dd>
              </dl>
            </list-facet>
            <list-facet facet="userAgent" drilldown="share.html">
              <legend>Device Type and Operating System</legend>
              <a href="/docs/rum-explorer#device-share" class="help"
              target="_blank" title="What devices and operating systems have accessed your site?"></a>
              <dl>
                <dt>desktop</dt>
                <dd>All Desktop</dd>
                <dt>desktop:windows</dt>
                <dd>Windows Desktop</dd>
                <dt>desktop:mac</dt>
                <dd>Mac Desktop</dd>
                <dt>desktop:linux</dt>
                <dd>Linux Desktop</dd>
                <dt>desktop:chromeos</dt>
                <dd>Chrome OS Desktop</dd>
                <dt>mobile</dt>
                <dd>All Mobile</dd>
                <dt>mobile:android</dt>
                <dd>Android Mobile</dd>
                <dt>mobile:ios</dt>
                <dd>iOS Mobile</dd>
                <dt>mobile:ipados</dt>
                <dd>iPad Mobile</dd>
                <dt>bot</dt>
                <dd>All Bots</dd>
                <dt>bot:seo</dt>
                <dd>SEO Bot</dd>
                <dt>bot:search</dt>
                <dd>Search Engine Crawler</dd>
                <dt>bot:ads</dt>
                <dd>Ad Bot</dd>
                <dt>bot:social</dt>
                <dd>Social Media Bot</dd>
              </dl>
            </list-facet>
            <link-facet facet="url" drilldown="list.html" thumbnail="true" highlight="filter">
              <legend>URL</legend>
              <a href="/docs/rum-explorer#url" class="help"
              target="_blank" title="What different pages make up your site?"></a>
            </link-facet>
            <list-facet facet="checkpoint" drilldown="flow.html" highlight="filter">
              <legend>Checkpoints</legend>
              <a href="/docs/rum-explorer#checkpoints" class="help"
              target="_blank" title="What type of activity data is collected?"></a>
              <dl>
                <dt>enter</dt>
                <dd>Visit Entry</dd>
                <dt>loadresource</dt>
                <dd>Fragment Loaded</dd>
                <dt>404</dt>
                <dd>Not Found</dd>
                <dt>viewblock</dt>
                <dd>Block Viewed</dd>
                <dt>viewmedia</dt>
                <dd>Media Viewed</dd>
                <dt>click</dt>
                <dd>Clicked</dd>
                <dt>error</dt>
                <dd>JavaScript Error</dd>
                <dt>acquisition</dt>
                <dd>Traffic Acquisition</dd>
                <dt>consent</dt>
                <dd>Consent</dd>
                <dt>navigate</dt>
                <dd>Internal Navigation</dd>
                <dt>cwv-lcp</dt>
                <dd>Largest Contentful Paint</dd>
                <dt>redirect</dt>
                <dd>Redirect</dd>
              </dl>
            </list-facet>
            <literal-facet facet="click.source" drilldown="list.html">
              <legend>Click Source (CSS Selector)</legend>
              <a href="/docs/rum-explorer#facet-click" class="help"
              target="_blank" title="What page visitors clicked"></a>
            </literal-facet>
            <link-facet facet="click.target" drilldown="list.html">
              <legend>Click Target (URL)</legend>
              <a href="/docs/rum-explorer#facet-click" class="help"
              target="_blank" title="What page visitors clicked"></a>
            </link-facet>
            <literal-facet facet="viewmedia.source" drilldown="list.html">
              <legend>Media Source (CSS Selector)</legend>
              <a href="/docs/rum-explorer#facet-viewmedia" class="help"
              target="_blank" title="What image/video visitors have seen?"></a>
            </literal-facet>
            <thumbnail-facet facet="viewmedia.target" drilldown="list.html">
              <legend>Media Target</legend>
              <a href="/docs/rum-explorer#facet-viewmedia" class="help"
              target="_blank" title="What image/video visitors have seen?"></a>
            </thumbnail-facet>
            <literal-facet facet="viewblock.source" drilldown="list.html">
              <legend>Block (CSS Selector)</legend>
              <a href="/docs/rum-explorer#facet-viewblock" class="help"
              target="_blank" title="What blocks visitors have seen?"></a>
            </literal-facet>
            <link-facet facet="enter.source" drilldown="list.html" thumbnail="true" favicon="true">
              <legend>External Referrer</legend>
              <a href="/docs/rum-explorer#facet-enter" class="help"
              target="_blank" title="How the users entered into the site?"></a>
              <dl>
                <dt>(direct)</dt>
                <dd>Direct Entry (or via App)</dd>
              </dl>
            </link-facet>
            <link-facet facet="navigate.source" thumbnail="true" drilldown="list.html">
              <legend>Internal Referrer</legend>
              <a href="/docs/rum-explorer#facet-navigate" class="help"
              target="_blank" title="Internal navigation paths on the site"></a>
            </link-facet>
=======
>>>>>>> e1e9b445

          <figure>
            <div class="chart-container solitary">
              <canvas id="time-series"></canvas>
            </div>
            <div class="filter-tags"></div>
            <figcaption>
              <span aria-hidden="true" id="low-data-warning"><span class="danger-icon"></span> small sample size,
                accuracy
                reduced.</span>
              <span id="timezone"></span>
            </figcaption>
          </figure>
        </div>
        <facet-sidebar>
          <list-facet facet="type">
            <legend>Host Type</legend>
            <dl>
              <dt>aemcs</dt>
              <dd>AEM as a Cloud Service</dd>
              <dt>helix</dt>
              <dd>aem.live or Standalone</dd>
              <dt>ams</dt>
              <dd>Adobe Managed Services</dd>
            </dl>
          </list-facet>
          <list-facet facet="userAgent" drilldown="share.html">
            <legend>Device Type and Operating System</legend>
            <dl>
              <dt>desktop</dt>
              <dd>All Desktop</dd>
              <dt>desktop:windows</dt>
              <dd>Windows Desktop</dd>
              <dt>desktop:mac</dt>
              <dd>Mac Desktop</dd>
              <dt>desktop:linux</dt>
              <dd>Linux Desktop</dd>
              <dt>desktop:chromeos</dt>
              <dd>Chrome OS Desktop</dd>
              <dt>mobile</dt>
              <dd>All Mobile</dd>
              <dt>mobile:android</dt>
              <dd>Android Mobile</dd>
              <dt>mobile:ios</dt>
              <dd>iOS Mobile</dd>
              <dt>mobile:ipados</dt>
              <dd>iPad Mobile</dd>
              <dt>bot</dt>
              <dd>All Bots</dd>
              <dt>bot:seo</dt>
              <dd>SEO Bot</dd>
              <dt>bot:search</dt>
              <dd>Search Engine Crawler</dd>
              <dt>bot:ads</dt>
              <dd>Ad Bot</dd>
              <dt>bot:social</dt>
              <dd>Social Media Bot</dd>
            </dl>
          </list-facet>
          <link-facet facet="url" drilldown="list.html" thumbnail="true" highlight="filter">
            <legend>URL</legend>
          </link-facet>
          <list-facet facet="checkpoint" drilldown="flow.html" highlight="filter">
            <legend>Checkpoints</legend>
            <dl>
              <dt>enter</dt>
              <dd>Visit Entry</dd>
              <dt>loadresource</dt>
              <dd>Fragment Loaded</dd>
              <dt>404</dt>
              <dd>Not Found</dd>
              <dt>viewblock</dt>
              <dd>Block Viewed</dd>
              <dt>viewmedia</dt>
              <dd>Media Viewed</dd>
              <dt>click</dt>
              <dd>Clicked</dd>
              <dt>error</dt>
              <dd>JavaScript Error</dd>
              <dt>acquisition</dt>
              <dd>Traffic Acquisition</dd>
              <dt>consent</dt>
              <dd>Consent</dd>
              <dt>navigate</dt>
              <dd>Internal Navigation</dd>
              <dt>cwv-lcp</dt>
              <dd>Largest Contentful Paint</dd>
              <dt>redirect</dt>
              <dd>Redirect</dd>
            </dl>
          </list-facet>
          <literal-facet facet="click.source" drilldown="list.html">
            <legend>Click Source (CSS Selector)</legend>
          </literal-facet>
          <link-facet facet="click.target" drilldown="list.html">
            <legend>Click Target (URL)</legend>
          </link-facet>
          <literal-facet facet="viewmedia.source" drilldown="list.html">
            <legend>Media Source (CSS Selector)</legend>
          </literal-facet>
          <thumbnail-facet facet="viewmedia.target" drilldown="list.html">
            <legend>Media Target</legend>
          </thumbnail-facet>
          <literal-facet facet="viewblock.source" drilldown="list.html">
            <legend>Block (CSS Selector)</legend>
          </literal-facet>
          <link-facet facet="enter.source" drilldown="list.html" thumbnail="true" favicon="true">
            <legend>External Referrer</legend>
            <dl>
              <dt>(direct)</dt>
              <dd>Direct Entry (or via App)</dd>
            </dl>
          </link-facet>
          <link-facet facet="navigate.source" thumbnail="true" drilldown="list.html">
            <legend>Internal Referrer</legend>
          </link-facet>

          <list-facet facet="consent.source">
            <legend>Consent Provider</legend>
            <dl>
              <dt>onetrust</dt>
              <dd>OneTrust</dd>
              <dt>truste</dt>
              <dd>TrustArc</dd>
              <dt>usercentrics</dt>
              <dd>Usercentrics</dd>
              <dt>cybot</dt>
              <dd>Cybot</dd>
            </dl>
          </list-facet>
          <list-facet facet="consent.target">
            <legend>Consent Dialog</legend>
            <dl>
              <dt>show</dt>
              <dd>Dialog Shown</dd>
              <dt>hidden</dt>
              <dd>Dialog Hidden</dd>
              <dt>accept</dt>
              <dd>Consent provided</dd>
              <dt>reject</dt>
              <dd>Consent withheld</dd>
            </dl>
          </list-facet>

          <list-facet facet="acquisition.source" drilldown="share.html">
            <legend>Inorganic Traffic Source</legend>
            <dl>
              <dt>paid</dt>
              <dd>All paid traffic</dd>
              <dt>owned</dt>
              <dd>All owned traffic</dd>
              <dt>earned</dt>
              <dd>All earned traffic</dd><!-- this is not being classified yet -->
              <dt>paid:search</dt>
              <dd>Paid Search</dd>
              <dt>paid:search:google</dt>
              <dd>Google Ads</dd>
              <dt>paid:search:bing</dt>
              <dd>Bing Ads</dd>
              <dt>paid:search:yahoo</dt>
              <dd>Yahoo Ads</dd>

              <dt>paid:social</dt>
              <dd>Paid Social Media</dd>
              <dt>paid:social:facebook</dt>
              <dd>Facebook Ads</dd>
              <dt>paid:social:twitter</dt>
              <dd>X Ads</dd>
              <dt>paid:social:linkedin</dt>
              <dd>LinkedIn Ads</dd>
              <dt>paid:social:instagram</dt>
              <dd>Instagram Ads</dd>
              <dt>paid:social:pinterest</dt>
              <dd>Pinterest Ads</dd>
              <dt>paid:display</dt>
              <dd>Paid Display</dd>
              <dt>paid:display:google</dt>
              <dd>Google Display Ads</dd>
              <dt>paid:display:microsoft</dt>
              <dd>Microsoft Display Ads</dd>

              <dt>paid:video</dt>
              <dd>Paid Video</dd>
              <dt>paid:video:youtube</dt>
              <dd>YouTube Ads</dd>
              <dt>paid:video:tiktok</dt>
              <dd>TikTok Ads</dd>
              <dt>:social</dt>
              <dd>Paid or owned Social Media</dd>
              <dt>:social:facebook</dt>
              <dd>Facebook</dd>
              <dt>:social:twitter</dt>
              <dd>X</dd>
              <dt>:social:linkedin</dt>
              <dd>LinkedIn</dd>
              <dt>:social:instagram</dt>
              <dd>Instagram</dd>
              <dt>:social:pinterest</dt>
              <dd>Pinterest</dd>

              <dt>owned:email</dt>
              <dd>Email</dd>
              <dt>owned:email:organic</dt>
              <dd>Marketo Email</dd>

            </dl>
          </list-facet>

          <link-facet facet="error.source">
            <legend>Error Source</legend>
          </link-facet>
          <literal-facet facet="error.target">
            <legend>Error Line</legend>
          </literal-facet>

          <list-facet facet="loadresource.histogram" sort="asc">
            <legend>Resource Load Time (ms)</legend>
          </list-facet>

          <list-facet facet="loadresource.source">
            <legend>Resource Loaded</legend>
          </list-facet>

          <list-facet facet="missingresource.source">
            <legend>Missing Resource</legend>
          </list-facet>

          <literal-facet facet="cwv-lcp.source">
            <legend>LCP Element (DOM)</legend>
          </literal-facet>
          <thumbnail-facet facet="cwv-lcp.target">
            <legend>LCP Element (Preview)</legend>
          </thumbnail-facet>
          <list-facet facet="redirect.source">
            <legend>Redirect Source</legend>
          </list-facet>

          <list-facet facet="redirect.target">
            <legend>Redirect Hops</legend>
          </list-facet>
        </facet-sidebar>
      </div>
    </div>
  </main>
  <footer></footer>
  <div id="copied-toast" class="toast" aria-hidden="true">
    Rows copied to clipboard, ready to paste into spreadsheet
  </div>
  <div id="shared-toast" class="toast" aria-hidden="true">
    Link copied to clipboard, ready to share
  </div>
</body>

</html><|MERGE_RESOLUTION|>--- conflicted
+++ resolved
@@ -97,7 +97,6 @@
               </ul>
             </div>
           </div>
-<<<<<<< HEAD
           <facet-sidebar>
             <list-facet facet="type">
               <legend>Host Type</legend>
@@ -218,8 +217,6 @@
               <a href="/docs/rum-explorer#facet-navigate" class="help"
               target="_blank" title="Internal navigation paths on the site"></a>
             </link-facet>
-=======
->>>>>>> e1e9b445
 
           <figure>
             <div class="chart-container solitary">
