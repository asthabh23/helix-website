--- conflicted
+++ resolved
@@ -165,30 +165,10 @@
   justify-content: center;
 }
 
-<<<<<<< HEAD
-figure .chart-container:nth-of-type(1) {
-  height: calc(100vh - 700px);
-}
-
-figure .chart-container.solitary {
-  height: calc(100vh - 400px);
-}
-
-figure .chart-container.solitary ~ .chart-container.extra {
-  display: none;
-}
-
-figure .chart-container.extra {
-  max-height: 100px;
-}
-
-
-=======
 figure .chart-container.sankey {
   height: calc(100vh - 300px);
 }
 
->>>>>>> c2baa204
 #low-data-warning {
   color: red;
   display: inline-flex;
