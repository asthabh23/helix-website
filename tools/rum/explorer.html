<html>
<<<<<<< HEAD
    <head>
        <title>Real Use Monitoring (RUM) Explorer | AEM Live</title>
        <meta name="viewport" content="width=device-width, initial-scale=1"/>
        <script src="/scripts/lib-franklin.js" type="module"></script>
        <script src="/scripts/scripts.js" type="module"></script>
        <link rel="stylesheet" href="/styles/styles.css" />
        <script type="module" defer="false">
    import SkylineChart from './skyline.js';
    import IncognitoCheckbox from './incognito-checkbox.js';
    import FacetSidebar from './facetsidebar.js';
    import ListFacet from './list-facet.js';
    import ThumbnailFacet from './thumbnail-facet.js';
    window.slicer = {
      Chart: SkylineChart,
    };
    customElements.define('incognito-checkbox', IncognitoCheckbox);
    customElements.define('facet-sidebar', FacetSidebar);
    customElements.define('list-facet', ListFacet);
    customElements.define('thumbnail-facet', ThumbnailFacet);
        </script>
        <script src="./slicer.js" type="module"></script>
        <link rel="stylesheet" href="./rum-slicer.css">
    </head>
    <body>
    <header></header>
    <main>
      <div>
        <div id="deepmain">
          <div class="output">
            <div class="title">
              <h1><img src="https://www.aem.live/favicon.ico"> www.aem.live</h1>
              <div>
                <select id="view">
                  <option value="week">Week</option>
                  <option value="month">Month</option>
                  <option value="year">Year</option>
                </select>
                <incognito-checkbox></incognito-checkbox>
              </div>
            </div>
            <div class="key-metrics">
              <ul>
                <li id="pageviews">
                  <h2>Pageviews</h2>
                  <p>0</p>
                </li>
                <li id="visits">
                  <h2>Visits</h2>
                  <p>0</p>
                </li>
                <li id="conversions">
                  <h2>Conversions</h2>
                  <p>0</p>
                </li>
                <li id="lcp">
                  <h2>LCP</h2>
                  <p>0</p>
                </li>
                <li id="cls">
                  <h2>CLS</h2>
                  <p>0</p>
                </li>
                <li id="inp">
                  <h2>INP</h2>
                  <p>0</p>
                </li>
              </ul>
              <div class="key-metrics-more" aria-hidden="true">
                <ul>
                  <li id="ttfb">
                    <h2>TTFB</h2>
                    <p>0</p>
                  </li>
                </ul>
              </div>
            </div>
        
            <figure>
              <div class="chart-container solitary">
                <canvas id="time-series"></canvas>
              </div>
              <div class="filter-tags"></div>
              <figcaption>
                <span aria-hidden="true" id="low-data-warning"><span class="danger-icon"></span> small sample size, accuracy
                  reduced.</span>
                <span id="timezone"></span>
              </figcaption>
            </figure>
          </div>
          <facet-sidebar>
            <list-facet facet="userAgent" drilldown="share.html">
              <legend>Device Type and Operating System</legend>
              <dl>
                <dt>desktop</dt>
                <dd>All Desktop</dd>
                <dt>desktop:windows</dt>
                <dd>Windows Desktop</dd>
                <dt>desktop:mac</dt>
                <dd>Mac Desktop</dd>
                <dt>desktop:linux</dt>
                <dd>Linux Desktop</dd>
                <dt>mobile</dt>
                <dd>All Mobile</dd>
                <dt>mobile:android</dt>
                <dd>Android Mobile</dd>
                <dt>mobile:ios</dt>
                <dd>iOS Mobile</dd>
                <dt>mobile:ipados</dt>
                <dd>iPad Mobile</dd>
                <dt>bot</dt>
                <dd>All Bots</dd>
                <dt>bot:seo</dt>
                <dd>SEO Bot</dd>
              </dl>
            </list-facet>
            <list-facet facet="url" drilldown="list.html">
              <legend>URL</legend>
            </list-facet>
            <list-facet facet="checkpoint" drilldown="flow.html">
              <legend>Checkpoints</legend>
              <dl>
                <dt>enter</dt>
                <dd>Visit Entry</dd>
                <dt>loadresource</dt>
                <dd>Fragment Loaded</dd>
                <dt>404</dt>
                <dd>Not Found</dd>
                <dt>viewblock</dt>
                <dd>Block Viewed</dd>
                <dt>viewmedia</dt>
                <dd>Media Viewed</dd>
                <dt>click</dt>
                <dd>Clicked</dd>
                <dt>error</dt>
                <dd>JavaScript Error</dd>
                <dt>utm</dt>
                <dd>Marketing Campaigns</dd>
                <dt>consent</dt>
                <dd>Consent</dd>
              </dl>
            </list-facet>
            <list-facet facet="foobar" drilldown="list.html">
              <legend>Foo Bar</legend>
            </list-facet>
            <list-facet facet="click.source" drilldown="list.html">
              <legend>Click Source (CSS Selector)</legend>
            </list-facet>
            <list-facet facet="click.target" drilldown="list.html">
              <legend>Click Target (URL)</legend>
            </list-facet>
            <list-facet facet="viewmedia.source" drilldown="list.html">
              <legend>Media Source</legend>
            </list-facet>
            <thumbnail-facet facet="viewmedia.target" drilldown="list.html">
              <legend>Media Target</legend>
            </thumbnail-facet>
            <list-facet facet="trafficsource">
              <legend>Traffic Source</legend>
            </list-facet>
            <list-facet facet="traffictype">
              <legend>Traffic Type</legend>
            </list-facet>
            <list-facet facet="entryevent">
              <legend>Entry Event</legend>
            </list-facet>
            <list-facet facet="pagetype">
              <legend>Page Type</legend>
            </list-facet>
            <list-facet facet="contenttype">
              <legend>Content Type</legend>
            </list-facet>
            <list-facet facet="interaction">
              <legend>Interaction</legend>
            </list-facet>
            <list-facet facet="clicktarget">
              <legend>Click Target Type</legend>
            </list-facet>
            <list-facet facet="exit">
              <legend>Exit Link</legend>
            </list-facet>
          </facet-sidebar>
        </div>
      </div>
      </main>
    <footer></footer>
    <div id="copied-toast" class="toast" aria-hidden="true">
        Rows copied to clipboard, ready to paste into spreasheet
      </div>
      <div id="shared-toast" class="toast" aria-hidden="true">
        Link copied to clipboard, ready to share
      </div>
    </body>
=======

<head>
  <title>Real Use Monitoring (RUM) Explorer | AEM Live</title>
  <script type="importmap">{"imports": {
    "chartjs": "https://esm.sh/chart.js@4.4.2",
    "chartjs-adapter-luxon": "https://esm.sh/chartjs-adapter-luxon@1.3.1?deps=chart.js@4.4.2"
  }}</script>
  <meta name="viewport" content="width=device-width, initial-scale=1" />
  <script src="/scripts/lib-franklin.js" type="module"></script>
  <script src="/scripts/scripts.js" type="module"></script>
  <link rel="stylesheet" href="/styles/styles.css" />
  <script type="module" defer="false">
    import SkylineChart from './skyline.js';
    window.slicer = {
      Chart: SkylineChart,
    };
  </script>
  <script src="./slicer.js" type="module"></script>
  <link rel="stylesheet" href="./rum-slicer.css">
  </head>

<body>
  <header></header>
  <main>
    <div>
    </div>
  </main>
  <footer></footer>
  <div id="copied-toast" class="toast" aria-hidden="true">
    Rows copied to clipboard, ready to paste into spreasheet
  </div>
  <div id="shared-toast" class="toast" aria-hidden="true">
    Link copied to clipboard, ready to share
  </div>
</body>

>>>>>>> 6bd86f42
</html><|MERGE_RESOLUTION|>--- conflicted
+++ resolved
@@ -1,13 +1,17 @@
 <html>
-<<<<<<< HEAD
-    <head>
-        <title>Real Use Monitoring (RUM) Explorer | AEM Live</title>
-        <meta name="viewport" content="width=device-width, initial-scale=1"/>
-        <script src="/scripts/lib-franklin.js" type="module"></script>
-        <script src="/scripts/scripts.js" type="module"></script>
-        <link rel="stylesheet" href="/styles/styles.css" />
+
+<head>
+  <title>Real Use Monitoring (RUM) Explorer | AEM Live</title>
+  <script type="importmap">{"imports": {
+    "chartjs": "https://esm.sh/chart.js@4.4.2",
+    "chartjs-adapter-luxon": "https://esm.sh/chartjs-adapter-luxon@1.3.1?deps=chart.js@4.4.2"
+  }}</script>
+  <meta name="viewport" content="width=device-width, initial-scale=1" />
+  <script src="/scripts/lib-franklin.js" type="module"></script>
+  <script src="/scripts/scripts.js" type="module"></script>
+  <link rel="stylesheet" href="/styles/styles.css" />
         <script type="module" defer="false">
-    import SkylineChart from './skyline.js';
+    import SkylineChart from './charts/skyline.js';
     import IncognitoCheckbox from './incognito-checkbox.js';
     import FacetSidebar from './facetsidebar.js';
     import ListFacet from './list-facet.js';
@@ -20,13 +24,20 @@
     customElements.define('list-facet', ListFacet);
     customElements.define('thumbnail-facet', ThumbnailFacet);
         </script>
-        <script src="./slicer.js" type="module"></script>
-        <link rel="stylesheet" href="./rum-slicer.css">
-    </head>
-    <body>
-    <header></header>
-    <main>
-      <div>
+  <script type="module" defer="false">
+    import SkylineChart from './skyline.js';
+    window.slicer = {
+      Chart: SkylineChart,
+    };
+  </script>
+  <script src="./slicer.js" type="module"></script>
+  <link rel="stylesheet" href="./rum-slicer.css">
+  </head>
+
+<body>
+  <header></header>
+  <main>
+    <div>
         <div id="deepmain">
           <div class="output">
             <div class="title">
@@ -182,44 +193,8 @@
             </list-facet>
           </facet-sidebar>
         </div>
-      </div>
-      </main>
-    <footer></footer>
-    <div id="copied-toast" class="toast" aria-hidden="true">
-        Rows copied to clipboard, ready to paste into spreasheet
-      </div>
-      <div id="shared-toast" class="toast" aria-hidden="true">
-        Link copied to clipboard, ready to share
-      </div>
-    </body>
-=======
-
-<head>
-  <title>Real Use Monitoring (RUM) Explorer | AEM Live</title>
-  <script type="importmap">{"imports": {
-    "chartjs": "https://esm.sh/chart.js@4.4.2",
-    "chartjs-adapter-luxon": "https://esm.sh/chartjs-adapter-luxon@1.3.1?deps=chart.js@4.4.2"
-  }}</script>
-  <meta name="viewport" content="width=device-width, initial-scale=1" />
-  <script src="/scripts/lib-franklin.js" type="module"></script>
-  <script src="/scripts/scripts.js" type="module"></script>
-  <link rel="stylesheet" href="/styles/styles.css" />
-  <script type="module" defer="false">
-    import SkylineChart from './skyline.js';
-    window.slicer = {
-      Chart: SkylineChart,
-    };
-  </script>
-  <script src="./slicer.js" type="module"></script>
-  <link rel="stylesheet" href="./rum-slicer.css">
-  </head>
-
-<body>
-  <header></header>
-  <main>
-    <div>
     </div>
-  </main>
+    </main>
   <footer></footer>
   <div id="copied-toast" class="toast" aria-hidden="true">
     Rows copied to clipboard, ready to paste into spreasheet
@@ -229,5 +204,4 @@
   </div>
 </body>
 
->>>>>>> 6bd86f42
 </html>