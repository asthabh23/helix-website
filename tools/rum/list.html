<html>

<head>
  <title>Real Use Monitoring (RUM) Explorer | AEM Live</title>
  <script type="importmap">{"imports": {
    "chartjs": "https://esm.sh/chart.js@4.4.2"
  }}</script>
  <meta name="viewport" content="width=device-width, initial-scale=1" />
  <script src="/scripts/lib-franklin.js" type="module"></script>
  <script src="/scripts/scripts.js" type="module"></script>
  <link rel="stylesheet" href="/styles/styles.css" />
  <script type="module" defer="false">
<<<<<<< HEAD
  import BarChart from './barchart.js';
  import IncognitoCheckbox from './incognito-checkbox.js';
  import FacetSidebar from './facetsidebar.js';
  import ListFacet from './list-facet.js';
  window.slicer = {
    Chart: BarChart,
  };
  customElements.define('incognito-checkbox', IncognitoCheckbox);
  customElements.define('facet-sidebar', FacetSidebar);
  customElements.define('list-facet', ListFacet);
=======
    import BarChart from './charts/barchart.js';
    window.slicer = {
      Chart: BarChart,
    };
>>>>>>> 6bd86f42
  </script>
  <script src="./slicer.js" type="module"></script>
  <link rel="stylesheet" href="./rum-slicer.css">
</head>

<body>
  <header></header>
  <main>
    <div>
      <div id="deepmain">
        <div class="output">
          <div class="title">
            <h1><img src="https://www.aem.live/favicon.ico"> www.aem.live</h1>
            <div>
              <select id="view">
                <option value="week">Week</option>
                <option value="month">Month</option>
                <option value="year">Year</option>
              </select>
              <incognito-checkbox></incognito-checkbox>
            </div>
          </div>
          <div class="key-metrics">
            <ul>
              <li id="pageviews">
                <h2>Pageviews</h2>
                <p>0</p>
              </li>
              <li id="visits">
                <h2>Visits</h2>
                <p>0</p>
              </li>
              <li id="conversions">
                <h2>Conversions</h2>
                <p>0</p>
              </li>
              <li id="lcp">
                <h2>LCP</h2>
                <p>0</p>
              </li>
              <li id="cls">
                <h2>CLS</h2>
                <p>0</p>
              </li>
              <li id="inp">
                <h2>INP</h2>
                <p>0</p>
              </li>
            </ul>
            <div class="key-metrics-more" aria-hidden="true">
              <ul>
                <li id="ttfb">
                  <h2>TTFB</h2>
                  <p>0</p>
                </li>
              </ul>
            </div>
          </div>
      
          <figure>
            <div class="chart-container solitary">
              <canvas id="time-series"></canvas>
            </div>
            <div class="filter-tags"></div>
            <figcaption>
              <span aria-hidden="true" id="low-data-warning"><span class="danger-icon"></span> small sample size, accuracy
                reduced.</span>
              <span id="timezone"></span>
            </figcaption>
          </figure>
        </div>
        <facet-sidebar>
          <list-facet facet="userAgent" drilldown="share.html">
            <legend>Device Type and Operating System</legend>
            <dl>
              <dt>desktop</dt>
              <dd>All Desktop</dd>
              <dt>desktop:windows</dt>
              <dd>Windows Desktop</dd>
              <dt>desktop:mac</dt>
              <dd>Mac Desktop</dd>
              <dt>desktop:linux</dt>
              <dd>Linux Desktop</dd>
              <dt>mobile</dt>
              <dd>All Mobile</dd>
              <dt>mobile:android</dt>
              <dd>Android Mobile</dd>
              <dt>mobile:ios</dt>
              <dd>iOS Mobile</dd>
              <dt>mobile:ipados</dt>
              <dd>iPad Mobile</dd>
              <dt>bot</dt>
              <dd>All Bots</dd>
              <dt>bot:seo</dt>
              <dd>SEO Bot</dd>
            </dl>
          </list-facet>
          <list-facet facet="url" drilldown="list.html">
            <legend>URL</legend>
          </list-facet>
          <list-facet facet="checkpoint" drilldown="flow.html">
            <legend>Checkpoints</legend>
            <dl>
              <dt>enter</dt>
              <dd>Visit Entry</dd>
              <dt>loadresource</dt>
              <dd>Fragment Loaded</dd>
              <dt>404</dt>
              <dd>Not Found</dd>
              <dt>viewblock</dt>
              <dd>Block Viewed</dd>
              <dt>viewmedia</dt>
              <dd>Media Viewed</dd>
              <dt>click</dt>
              <dd>Clicked</dd>
              <dt>error</dt>
              <dd>JavaScript Error</dd>
              <dt>utm</dt>
              <dd>Marketing Campaigns</dd>
              <dt>consent</dt>
              <dd>Consent</dd>
            </dl>
          </list-facet>
          <list-facet facet="foobar" drilldown="list.html">
            <legend>Foo Bar</legend>
          </list-facet>
          <list-facet facet="click.source" drilldown="list.html">
            <legend>Click Source (CSS Selector)</legend>
          </list-facet>
          <list-facet facet="click.target" drilldown="list.html">
            <legend>Click Target (URL)</legend>
          </list-facet>
          <list-facet facet="trafficsource">
            <legend>Traffic Source</legend>
          </list-facet>
          <list-facet facet="traffictype">
            <legend>Traffic Type</legend>
          </list-facet>
          <list-facet facet="entryevent">
            <legend>Entry Event</legend>
          </list-facet>
          <list-facet facet="pagetype">
            <legend>Page Type</legend>
          </list-facet>
          <list-facet facet="contenttype">
            <legend>Content Type</legend>
          </list-facet>
          <list-facet facet="interaction">
            <legend>Interaction</legend>
          </list-facet>
          <list-facet facet="clicktarget">
            <legend>Click Target Type</legend>
          </list-facet>
          <list-facet facet="exit">
            <legend>Exit Link</legend>
          </list-facet>
        </facet-sidebar>
      </div>
    </div>
  </main>
  <footer></footer>
  <div id="copied-toast" class="toast" aria-hidden="true">
    Rows copied to clipboard, ready to paste into spreasheet
  </div>
  <div id="shared-toast" class="toast" aria-hidden="true">
    Link copied to clipboard, ready to share
  </div>
</body>

</html><|MERGE_RESOLUTION|>--- conflicted
+++ resolved
@@ -10,8 +10,7 @@
   <script src="/scripts/scripts.js" type="module"></script>
   <link rel="stylesheet" href="/styles/styles.css" />
   <script type="module" defer="false">
-<<<<<<< HEAD
-  import BarChart from './barchart.js';
+  import BarChart from './charts/barchart.js';
   import IncognitoCheckbox from './incognito-checkbox.js';
   import FacetSidebar from './facetsidebar.js';
   import ListFacet from './list-facet.js';
@@ -21,12 +20,6 @@
   customElements.define('incognito-checkbox', IncognitoCheckbox);
   customElements.define('facet-sidebar', FacetSidebar);
   customElements.define('list-facet', ListFacet);
-=======
-    import BarChart from './charts/barchart.js';
-    window.slicer = {
-      Chart: BarChart,
-    };
->>>>>>> 6bd86f42
   </script>
   <script src="./slicer.js" type="module"></script>
   <link rel="stylesheet" href="./rum-slicer.css">
