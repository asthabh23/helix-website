import { escapeHTML } from '../utils.js';
import ListFacet from './list-facet.js';

/**
 * A custom HTML element to display a list of facets with links.
 * <link-facet facet="userAgent" drilldown="share.html" mode="all">
 *   <legend>Referrer</legend>
 * </link-facet>
 */
export default class LinkFacet extends ListFacet {
  // eslint-disable-next-line class-methods-use-this
  createLabelHTML(labelText) {
    const thumbnailAtt = this.getAttribute('thumbnail');
<<<<<<< HEAD
    const pagespeedAtt = this.getAttribute('pagespeed');
    if (pagespeedAtt && thumbnailAtt && labelText.startsWith('https://')) {
      const u = new URL('https://www.aem.live/tools/rum/_ogimage');
      u.searchParams.set('proxyurl', labelText);
      return `
      <img loading="lazy" src="${u.href}" title="${labelText}" alt="thumbnail image for ${labelText}" onerror="this.classList.add('broken')">
      <a href="${labelText}" target="_new">${labelText}</a>
      <a href="${pagespeedAtt}${encodeURIComponent(labelText)}" target="_new" class="icon pagespeed" title="Show pagespeed insights for ${labelText}">pagespeed</a>`;
    }
    if (thumbnailAtt && labelText.startsWith('https://')) {
=======
    if (thumbnailAtt && (labelText.startsWith('https://') || labelText.startsWith('android-app://'))) {
>>>>>>> 6faa4530
      const u = new URL('https://www.aem.live/tools/rum/_ogimage');
      u.searchParams.set('proxyurl', labelText);
      return `
      <img loading="lazy" src="${u.href}" title="${labelText}" alt="thumbnail image for ${labelText}" onerror="this.classList.add('broken')">
      <a href="${labelText}" target="_new">${labelText}</a>`;
    }
    if (labelText.startsWith('https://') || labelText.startsWith('http://')) {
      return `<a href="${labelText}" target="_new">${labelText}</a>`;
    }
    if (labelText.startsWith('referrer:')) {
      return `<a href="${labelText.replace('referrer:', 'https://')}" target="_new">${labelText.replace('referrer:', '')}</a>`;
    }
    if (labelText.startsWith('navigate:')) {
      const domain = new URL(window.location.href).searchParams.get('domain');
      return `navigate from <a href="${labelText.replace('navigate:', `https://${domain}`)}" target="_new">${labelText.replace('navigate:', '')}</a>`;
    }
    if (this.placeholders && this.placeholders[labelText]) {
      return (`${this.placeholders[labelText]} [${labelText}]`);
    }
    return escapeHTML(labelText);
  }
}<|MERGE_RESOLUTION|>--- conflicted
+++ resolved
@@ -11,7 +11,6 @@
   // eslint-disable-next-line class-methods-use-this
   createLabelHTML(labelText) {
     const thumbnailAtt = this.getAttribute('thumbnail');
-<<<<<<< HEAD
     const pagespeedAtt = this.getAttribute('pagespeed');
     if (pagespeedAtt && thumbnailAtt && labelText.startsWith('https://')) {
       const u = new URL('https://www.aem.live/tools/rum/_ogimage');
@@ -21,10 +20,7 @@
       <a href="${labelText}" target="_new">${labelText}</a>
       <a href="${pagespeedAtt}${encodeURIComponent(labelText)}" target="_new" class="icon pagespeed" title="Show pagespeed insights for ${labelText}">pagespeed</a>`;
     }
-    if (thumbnailAtt && labelText.startsWith('https://')) {
-=======
     if (thumbnailAtt && (labelText.startsWith('https://') || labelText.startsWith('android-app://'))) {
->>>>>>> 6faa4530
       const u = new URL('https://www.aem.live/tools/rum/_ogimage');
       u.searchParams.set('proxyurl', labelText);
       return `
