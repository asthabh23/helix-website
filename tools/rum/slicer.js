--- conflicted
+++ resolved
@@ -32,13 +32,7 @@
   : new CWVTimeLineChart(dataChunks, elems);
 const sidebar = new FacetSidebar(dataChunks, elems);
 
-<<<<<<< HEAD
-window.addEventListener('pageshow', () => {
-  if (elems.canvas) herochart.render();
-});
-=======
 window.addEventListener('pageshow', () => elems.canvas && herochart.render());
->>>>>>> 0ac9a7ad
 
 // set up metrics for dataChunks
 dataChunks.addSeries('pageViews', (bundle) => bundle.weight);
