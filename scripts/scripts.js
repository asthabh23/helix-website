--- conflicted
+++ resolved
@@ -688,8 +688,8 @@
   const isDocumentationLanding = window.location.pathname.includes(`${root}documentation`);
 
   const list = createTag('ul');
-  const home = createTag('li', {}, `<a href="${root}new-home">Home</a>`);
-  const docs = createTag('li', {}, `<a href="${root}documentation">Documentation</a>`);
+  const home = createTag('li', {}, `<a href="${root}new-home" class="breadcrumb-link-underline-effect">Home</a>`);
+  const docs = createTag('li', {}, `<a href="${root}documentation" class="breadcrumb-link-underline-effect">Documentation</a>`);
 
   list.append(home);
   list.append(docs);
@@ -701,7 +701,7 @@
     const section = createTag(
       'li',
       {},
-      `<a href="${root}documentation#${category.toLowerCase()}">${category}</a>`,
+      `<a href="${root}documentation#${category.toLowerCase()}" class="breadcrumb-link-underline-effect">${category}</a>`,
     );
     list.append(section);
   }
@@ -810,7 +810,8 @@
   decorateBlock(footer);
   loadBlock(footer);
 
-<<<<<<< HEAD
+  buildDocumentationBreadcrumb();
+
   // sidebar + related style setup
   const sideNav = buildBlock('side-navigation', '');
   aside.append(sideNav);
@@ -819,10 +820,6 @@
 
   decorateBlock(sideNav);
   loadBlock(sideNav);
-=======
-  buildSideNavigation();
-  buildDocumentationBreadcrumb();
->>>>>>> cdbe7225
 }
 
 /**
