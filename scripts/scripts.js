--- conflicted
+++ resolved
@@ -15,7 +15,11 @@
   getMetadata,
   decorateBlock,
 } from './lib-franklin.js';
-import { addInViewAnimationToSingleElement, addInViewAnimationToMultipleElements, returnLinkTarget } from '../utils/helpers.js';
+import {
+  addInViewAnimationToSingleElement,
+  addInViewAnimationToMultipleElements,
+  returnLinkTarget,
+} from '../utils/helpers.js';
 
 // Constants here
 const LCP_BLOCKS = ['hero', 'logo-wall']; // add your LCP blocks to the list
@@ -89,22 +93,32 @@
     if ($block) {
       blockName = $block.className;
     }
-    if (!noButtonBlocks.includes(blockName)
-      && a.href !== a.textContent) {
+    if (!noButtonBlocks.includes(blockName) && a.href !== a.textContent) {
       const up = a.parentElement;
       const twoup = a.parentElement.parentElement;
       if (!a.querySelector('img')) {
-        if (up.childNodes.length === 1 && (up.tagName === 'P' || up.tagName === 'DIV')) {
+        if (
+          up.childNodes.length === 1
+          && (up.tagName === 'P' || up.tagName === 'DIV')
+        ) {
           a.className = 'button primary';
           up.classList.add('button-container');
         }
-        if (up.childNodes.length === 1 && up.tagName === 'STRONG'
-          && twoup.childNodes.length === 1 && twoup.tagName === 'P') {
+        if (
+          up.childNodes.length === 1
+          && up.tagName === 'STRONG'
+          && twoup.childNodes.length === 1
+          && twoup.tagName === 'P'
+        ) {
           a.className = 'button primary';
           twoup.classList.add('button-container');
         }
-        if (up.childNodes.length === 1 && up.tagName === 'EM'
-          && twoup.childNodes.length === 1 && twoup.tagName === 'P') {
+        if (
+          up.childNodes.length === 1
+          && up.tagName === 'EM'
+          && twoup.childNodes.length === 1
+          && twoup.tagName === 'P'
+        ) {
           a.className = 'button secondary';
           twoup.classList.add('button-container');
         }
@@ -180,7 +194,9 @@
 export function decorateGuideTemplateHeadings(main) {
   const contentArea = main.querySelector('.section.content');
   if (!contentArea) return;
-  const contentSections = contentArea.querySelectorAll('.default-content-wrapper');
+  const contentSections = contentArea.querySelectorAll(
+    '.default-content-wrapper',
+  );
   if (!contentSections) return;
   contentSections.forEach((section) => {
     section.querySelectorAll('h2, h3, h4, h5, h6').forEach((h) => {
@@ -191,7 +207,9 @@
 
 export function decorateGuideTemplateHero(main) {
   if (main.classList.contains('without-full-width-hero'));
-  const firstImageInContentArea = main.querySelector('.section.content .default-content-wrapper img');
+  const firstImageInContentArea = main.querySelector(
+    '.section.content .default-content-wrapper img',
+  );
   if (firstImageInContentArea) firstImageInContentArea.classList.add('doc-detail-hero-image');
 }
 
@@ -213,7 +231,8 @@
       {
         selector: '.main-headline',
         animatedClass: 'slide-reveal-up',
-      }],
+      },
+    ],
   };
   const trigger = section.querySelector('.default-content-wrapper');
 
@@ -230,7 +249,11 @@
       animatedClass: 'fade-in',
     });
   }
-  addInViewAnimationToMultipleElements(animationConfig.items, trigger, animationConfig.staggerTime);
+  addInViewAnimationToMultipleElements(
+    animationConfig.items,
+    trigger,
+    animationConfig.staggerTime,
+  );
 }
 
 export function decorateTitleSection(main) {
@@ -284,12 +307,6 @@
   decorateGuideTemplateHeadings(main);
   decorateGuideTemplateHero(main);
   decorateGuideTemplateLinks(main);
-<<<<<<< HEAD
-  // decorateGuideTemplateCodeBlock();
-  decorateFragmentTable(main); // ususally only use fragment in doc detail
-=======
-  decorateGuideTemplateCodeBlock();
->>>>>>> a84e20dd
 }
 
 /**
@@ -310,14 +327,20 @@
 }
 
 function buildEmbeds() {
-  const embeds = [...document.querySelectorAll('a[href^="https://www.youtube.com"], a[href^="https://gist.github.com"]')];
+  const embeds = [
+    ...document.querySelectorAll(
+      'a[href^="https://www.youtube.com"], a[href^="https://gist.github.com"]',
+    ),
+  ];
   embeds.forEach((embed) => {
     embed.replaceWith(buildBlock('embed', embed.outerHTML));
   });
 }
 
 function updateGuideTemplateStyleBasedOnHero() {
-  const isHeroContentExist = document.querySelector('.guides-template .section.heading');
+  const isHeroContentExist = document.querySelector(
+    '.guides-template .section.heading',
+  );
 
   if (isHeroContentExist) {
     document.querySelector('main').classList.add('has-full-width-hero');
